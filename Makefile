SPEC_DIR = ./specs
SSZ_DIR = ./ssz
TEST_LIBS_DIR = ./tests/core
PY_SPEC_DIR = $(TEST_LIBS_DIR)/pyspec
TEST_VECTOR_DIR = ../eth2.0-spec-tests/tests
GENERATOR_DIR = ./tests/generators
DEPOSIT_CONTRACT_COMPILER_DIR = ./deposit_contract/compiler
DEPOSIT_CONTRACT_TESTER_DIR = ./deposit_contract/tester
CONFIGS_DIR = ./configs

CURRENT_DIR = ${CURDIR}
MYPY_STUBS_DIR = $(CURRENT_DIR)/mypy_stubs

# Collect a list of generator names
GENERATORS = $(sort $(dir $(wildcard $(GENERATOR_DIR)/*/.)))
# Map this list of generator paths to "gen_{generator name}" entries
GENERATOR_TARGETS = $(patsubst $(GENERATOR_DIR)/%/, gen_%, $(GENERATORS))
GENERATOR_VENVS = $(patsubst $(GENERATOR_DIR)/%, $(GENERATOR_DIR)/%venv, $(GENERATORS))

# To check generator matching:
#$(info $$GENERATOR_TARGETS is [${GENERATOR_TARGETS}])

MARKDOWN_FILES = $(wildcard $(SPEC_DIR)/phase0/*.md) $(wildcard $(SPEC_DIR)/phase1/*.md) $(wildcard $(SSZ_DIR)/*.md) $(wildcard $(SPEC_DIR)/networking/*.md) $(wildcard $(SPEC_DIR)/validator/*.md)

COV_HTML_OUT=.htmlcov
COV_INDEX_FILE=$(PY_SPEC_DIR)/$(COV_HTML_OUT)/index.html

<<<<<<< HEAD
CURRENT_DIR = ${CURDIR}
LINTER_CONFIG_FILE = $(CURRENT_DIR)/linter.ini
=======
MYPY_CONFIG_NAME = mypy.ini
>>>>>>> 8c414044

.PHONY: clean partial_clean all test citest lint generate_tests pyspec install_test open_cov \
        install_deposit_contract_tester test_deposit_contract install_deposit_contract_compiler \
        compile_deposit_contract test_compile_deposit_contract check_toc

all: $(PY_SPEC_ALL_TARGETS)

# deletes everything except the venvs
partial_clean:
	rm -rf $(TEST_VECTOR_DIR)
	rm -rf $(GENERATOR_VENVS)
	rm -rf .pytest_cache
	rm -f .coverage
	rm -rf $(PY_SPEC_DIR)/.pytest_cache
	rm -rf $(DEPOSIT_CONTRACT_COMPILER_DIR)/.pytest_cache
	rm -rf $(DEPOSIT_CONTRACT_TESTER_DIR)/.pytest_cache
	rm -rf $(PY_SPEC_DIR)/phase0
	rm -rf $(PY_SPEC_DIR)/phase1
	rm -rf $(PY_SPEC_DIR)/$(COV_HTML_OUT)
	rm -rf $(PY_SPEC_DIR)/.coverage
	rm -rf $(PY_SPEC_DIR)/test-reports
	rm -rf eth2spec.egg-info dist build


clean: partial_clean
	rm -rf venv
	rm -rf $(PY_SPEC_DIR)/venv
	rm -rf $(DEPOSIT_CONTRACT_COMPILER_DIR)/venv
	rm -rf $(DEPOSIT_CONTRACT_TESTER_DIR)/venv

# The pyspec is rebuilt to enforce the /specs being part of eth2specs source distribution. It could be forgotten otherwise.
dist_build: pyspec
	python3 setup.py sdist bdist_wheel

dist_check:
	python3 -m twine check dist/*

dist_upload:
	python3 -m twine upload dist/*


# "make generate_tests" to run all generators
generate_tests: $(GENERATOR_TARGETS)

# "make pyspec" to create the pyspec for all phases.
pyspec:
	. venv/bin/activate; python3 setup.py pyspecdev

# installs the packages to run pyspec tests
install_test:
	python3.8 -m venv venv; . venv/bin/activate; pip3 install .[lint]; pip3 install -e .[test]

test: pyspec
	. venv/bin/activate; cd $(PY_SPEC_DIR); \
	python -m pytest -n 4 --disable-bls --cov=eth2spec.phase0.spec --cov=eth2spec.phase1.spec --cov-report="html:$(COV_HTML_OUT)" --cov-branch eth2spec

find_test: pyspec
	. venv/bin/activate; cd $(PY_SPEC_DIR); \
	python -m pytest -k=$(K) --disable-bls --cov=eth2spec.phase0.spec --cov=eth2spec.phase1.spec --cov-report="html:$(COV_HTML_OUT)" --cov-branch eth2spec

citest: pyspec
	mkdir -p tests/core/pyspec/test-reports/eth2spec; . venv/bin/activate; cd $(PY_SPEC_DIR); \
	python -m pytest -n 4 --disable-bls --junitxml=eth2spec/test_results.xml eth2spec

open_cov:
	((open "$(COV_INDEX_FILE)" || xdg-open "$(COV_INDEX_FILE)") &> /dev/null) &

check_toc: $(MARKDOWN_FILES:=.toc)

%.toc:
	cp $* $*.tmp && \
	doctoc $* && \
	diff -q $* $*.tmp && \
	rm $*.tmp

codespell:
	codespell . --skip ./.git -I .codespell-whitelist

lint: pyspec
	. venv/bin/activate; cd $(PY_SPEC_DIR); \
<<<<<<< HEAD
	flake8  --config $(LINTER_CONFIG_FILE) ./eth2spec \
	&& mypy --config-file $(LINTER_CONFIG_FILE) -p eth2spec.phase0 -p eth2spec.phase1
=======
	flake8  --ignore=E252,W504,W503 --max-line-length=120 ./eth2spec \
	&& export MYPYPATH=$(MYPY_STUBS_DIR) \
	&& mypy --config-file $(CURDIR)/$(MYPY_CONFIG_NAME) -p eth2spec.phase0 -p eth2spec.phase1;
>>>>>>> 8c414044

install_deposit_contract_tester:
	cd $(DEPOSIT_CONTRACT_TESTER_DIR); python3 -m venv venv; . venv/bin/activate; pip3 install -r requirements.txt

test_deposit_contract:
	cd $(DEPOSIT_CONTRACT_TESTER_DIR); . venv/bin/activate; \
	python -m pytest .

install_deposit_contract_compiler:
	cd $(DEPOSIT_CONTRACT_COMPILER_DIR); python3.7 -m venv venv; . venv/bin/activate; pip3.7 install -r requirements.txt

compile_deposit_contract:
	cd $(DEPOSIT_CONTRACT_COMPILER_DIR); . venv/bin/activate; \
	python3.7 deposit_contract/compile.py ../contracts/validator_registration.vy

test_compile_deposit_contract:
	cd $(DEPOSIT_CONTRACT_COMPILER_DIR); . venv/bin/activate; \
	python3.7 -m pytest .

# Runs a generator, identified by param 1
define run_generator
	# Started!
	# Create output directory
	# Navigate to the generator
	# Create a virtual environment, if it does not exist already
	# Activate the venv, this is where dependencies are installed for the generator
	# Install all the necessary requirements
	# Run the generator. The generator is assumed to have an "main.py" file.
	# We output to the tests dir (generator program should accept a "-o <filepath>" argument.
	# `-l minimal general` can be added to the generator call to filter to smaller configs, when testing.
	echo "generator $(1) started"; \
	mkdir -p $(TEST_VECTOR_DIR); \
	cd $(GENERATOR_DIR)/$(1); \
	if ! test -d venv; then python3 -m venv venv; fi; \
	. venv/bin/activate; \
	pip3 install -r requirements.txt; \
	python3 main.py -o $(CURRENT_DIR)/$(TEST_VECTOR_DIR) -c $(CURRENT_DIR)/$(CONFIGS_DIR); \
	echo "generator $(1) finished"
endef

# The tests dir itself is simply build by creating the directory (recursively creating deeper directories if necessary)
$(TEST_VECTOR_DIR):
	$(info creating test output directory, for generators: ${GENERATOR_TARGETS})
	mkdir -p $@
$(TEST_VECTOR_DIR)/:
	$(info ignoring duplicate tests dir)

# For any generator, build it using the run_generator function.
# (creation of output dir is a dependency)
gen_%: $(TEST_VECTOR_DIR)
	$(call run_generator,$*)<|MERGE_RESOLUTION|>--- conflicted
+++ resolved
@@ -25,12 +25,8 @@
 COV_HTML_OUT=.htmlcov
 COV_INDEX_FILE=$(PY_SPEC_DIR)/$(COV_HTML_OUT)/index.html
 
-<<<<<<< HEAD
 CURRENT_DIR = ${CURDIR}
 LINTER_CONFIG_FILE = $(CURRENT_DIR)/linter.ini
-=======
-MYPY_CONFIG_NAME = mypy.ini
->>>>>>> 8c414044
 
 .PHONY: clean partial_clean all test citest lint generate_tests pyspec install_test open_cov \
         install_deposit_contract_tester test_deposit_contract install_deposit_contract_compiler \
@@ -111,14 +107,8 @@
 
 lint: pyspec
 	. venv/bin/activate; cd $(PY_SPEC_DIR); \
-<<<<<<< HEAD
 	flake8  --config $(LINTER_CONFIG_FILE) ./eth2spec \
 	&& mypy --config-file $(LINTER_CONFIG_FILE) -p eth2spec.phase0 -p eth2spec.phase1
-=======
-	flake8  --ignore=E252,W504,W503 --max-line-length=120 ./eth2spec \
-	&& export MYPYPATH=$(MYPY_STUBS_DIR) \
-	&& mypy --config-file $(CURDIR)/$(MYPY_CONFIG_NAME) -p eth2spec.phase0 -p eth2spec.phase1;
->>>>>>> 8c414044
 
 install_deposit_contract_tester:
 	cd $(DEPOSIT_CONTRACT_TESTER_DIR); python3 -m venv venv; . venv/bin/activate; pip3 install -r requirements.txt
