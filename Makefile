--- conflicted
+++ resolved
@@ -133,11 +133,7 @@
 lint: pyspec
 	. venv/bin/activate; cd $(PY_SPEC_DIR); \
 	flake8  --config $(LINTER_CONFIG_FILE) ./eth2spec \
-<<<<<<< HEAD
-	&& mypy --config-file $(LINTER_CONFIG_FILE) -p eth2spec.phase0 -p eth2spec.altair -p eth2spec.merge -p eth2spec.capella
-=======
-	&& mypy --config-file $(LINTER_CONFIG_FILE) -p eth2spec.phase0 -p eth2spec.altair -p eth2spec.bellatrix
->>>>>>> 180855b5
+	&& mypy --config-file $(LINTER_CONFIG_FILE) -p eth2spec.phase0 -p eth2spec.altair -p eth2spec.bellatrix -p eth2spec.capella
 
 lint_generators: pyspec
 	. venv/bin/activate; cd $(TEST_GENERATORS_DIR); \
