--- conflicted
+++ resolved
@@ -104,39 +104,6 @@
                          RandomizationMode.mode_nil_count,
                          RandomizationMode.mode_one_count,
                          RandomizationMode.mode_max_count]:
-<<<<<<< HEAD
-                if len(offsets) != 0:
-                    for index, offset_index in enumerate(offsets):
-                        yield f'{name}_{mode.to_name()}_offset_{offset_index}_plus_one', \
-                              invalid_test_case(lambda: mod_offset(
-                                  b=serialize(container_case_fn(rng, mode, typ)),
-                                  offset_index=offset_index,
-                                  change=lambda x: x + 1
-                              ))
-                        yield f'{name}_{mode.to_name()}_offset_{offset_index}_zeroed', \
-                              invalid_test_case(lambda: mod_offset(
-                                  b=serialize(container_case_fn(rng, mode, typ)),
-                                  offset_index=offset_index,
-                                  change=lambda x: 0
-                              ))
-                        if index == 0:
-                            yield f'{name}_{mode.to_name()}_offset_{offset_index}_minus_one', \
-                                invalid_test_case(lambda: mod_offset(
-                                  b=serialize(container_case_fn(rng, mode, typ)),
-                                  offset_index=offset_index,
-                                  change=lambda x: x - 1
-                                ))
-                        if mode == RandomizationMode.mode_max_count:
-                            serialized = serialize(container_case_fn(rng, mode, typ))
-                            serialized = serialized + serialized[:2]
-                            yield f'{name}_{mode.to_name()}_last_offset_{offset_index}_overflow', \
-                                invalid_test_case(lambda: serialized)
-                        if mode == RandomizationMode.mode_one_count:
-                            serialized = serialize(container_case_fn(rng, mode, typ))
-                            serialized = serialized + serialized[:1]
-                            yield f'{name}_{mode.to_name()}_last_offset_{offset_index}_wrong_byte_length', \
-                                invalid_test_case(lambda: serialized)
-=======
                 for offset_index in offsets:
                     yield f'{name}_{mode.to_name()}_offset_{offset_index}_plus_one', \
                           invalid_test_case(lambda: mod_offset(
@@ -150,4 +117,20 @@
                               offset_index=offset_index,
                               change=lambda x: 0
                           ))
->>>>>>> a1719f9a
+                    if index == 0:
+                        yield f'{name}_{mode.to_name()}_offset_{offset_index}_minus_one', \
+                            invalid_test_case(lambda: mod_offset(
+                              b=serialize(container_case_fn(rng, mode, typ)),
+                              offset_index=offset_index,
+                              change=lambda x: x - 1
+                            ))
+                    if mode == RandomizationMode.mode_max_count:
+                        serialized = serialize(container_case_fn(rng, mode, typ))
+                        serialized = serialized + serialized[:2]
+                        yield f'{name}_{mode.to_name()}_last_offset_{offset_index}_overflow', \
+                            invalid_test_case(lambda: serialized)
+                    if mode == RandomizationMode.mode_one_count:
+                        serialized = serialize(container_case_fn(rng, mode, typ))
+                        serialized = serialized + serialized[:1]
+                        yield f'{name}_{mode.to_name()}_last_offset_{offset_index}_wrong_byte_length', \
+                            invalid_test_case(lambda: serialized)