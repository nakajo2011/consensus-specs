--- conflicted
+++ resolved
@@ -154,13 +154,8 @@
     next_slot(spec, state)
 
     # execution payload
-<<<<<<< HEAD
-    execution_payload = build_empty_execution_payload_with_zeroed_random(spec, state)
-    execution_payload.number = execution_payload.number + 1
-=======
-    execution_payload = build_empty_execution_payload(spec, state)
+    execution_payload = build_empty_execution_payload_with_zeroed_random(spec, state)
     execution_payload.block_number = execution_payload.block_number + 1
->>>>>>> 878b15df
 
     yield from run_execution_payload_processing(spec, state, execution_payload, valid=False)
 
