from eth2spec.test.helpers.constants import (
<<<<<<< HEAD
    ALTAIR, BELLATRIX, CAPELLA,
    FORKS_BEFORE_ALTAIR, FORKS_BEFORE_BELLATRIX, FORKS_BEFORE_CAPELLA,
=======
    ALTAIR, BELLATRIX, CAPELLA, EIP4844,
    FORKS_BEFORE_ALTAIR, FORKS_BEFORE_BELLATRIX,
>>>>>>> 9e4f3863
)
from eth2spec.test.helpers.keys import pubkeys


def build_mock_validator(spec, i: int, balance: int):
    active_pubkey = pubkeys[i]
    withdrawal_pubkey = pubkeys[-1 - i]
    # insecurely use pubkey as withdrawal key as well
    withdrawal_credentials = spec.BLS_WITHDRAWAL_PREFIX + spec.hash(withdrawal_pubkey)[1:]
    validator = spec.Validator(
        pubkey=active_pubkey,
        withdrawal_credentials=withdrawal_credentials,
        activation_eligibility_epoch=spec.FAR_FUTURE_EPOCH,
        activation_epoch=spec.FAR_FUTURE_EPOCH,
        exit_epoch=spec.FAR_FUTURE_EPOCH,
        withdrawable_epoch=spec.FAR_FUTURE_EPOCH,
        effective_balance=min(balance - balance % spec.EFFECTIVE_BALANCE_INCREMENT, spec.MAX_EFFECTIVE_BALANCE)
    )

    if spec.fork in (CAPELLA):
        validator.fully_withdrawn_epoch = spec.FAR_FUTURE_EPOCH

    return validator


def get_sample_genesis_execution_payload_header(spec,
                                                eth1_block_hash=None):
    if eth1_block_hash is None:
        eth1_block_hash = b'\x55' * 32
    return spec.ExecutionPayloadHeader(
        parent_hash=b'\x30' * 32,
        fee_recipient=b'\x42' * 20,
        state_root=b'\x20' * 32,
        receipts_root=b'\x20' * 32,
        logs_bloom=b'\x35' * spec.BYTES_PER_LOGS_BLOOM,
        prev_randao=eth1_block_hash,
        block_number=0,
        gas_limit=30000000,
        base_fee_per_gas=1000000000,
        block_hash=eth1_block_hash,
        transactions_root=spec.Root(b'\x56' * 32),
    )


def create_genesis_state(spec, validator_balances, activation_threshold):
    deposit_root = b'\x42' * 32

    eth1_block_hash = b'\xda' * 32
    previous_version = spec.config.GENESIS_FORK_VERSION
    current_version = spec.config.GENESIS_FORK_VERSION

    if spec.fork == ALTAIR:
        current_version = spec.config.ALTAIR_FORK_VERSION
    elif spec.fork == BELLATRIX:
        previous_version = spec.config.ALTAIR_FORK_VERSION
        current_version = spec.config.BELLATRIX_FORK_VERSION
<<<<<<< HEAD
    elif spec.fork == CAPELLA:
        previous_version = spec.config.BELLATRIX_FORK_VERSION
        current_version = spec.config.CAPELLA_FORK_VERSION
=======
    elif spec.fork == EIP4844:
        previous_version = spec.config.BELLATRIX_FORK_VERSION
        current_version = spec.config.EIP4844_FORK_VERSION
>>>>>>> 9e4f3863

    state = spec.BeaconState(
        genesis_time=0,
        eth1_deposit_index=len(validator_balances),
        eth1_data=spec.Eth1Data(
            deposit_root=deposit_root,
            deposit_count=len(validator_balances),
            block_hash=eth1_block_hash,
        ),
        fork=spec.Fork(
            previous_version=previous_version,
            current_version=current_version,
            epoch=spec.GENESIS_EPOCH,
        ),
        latest_block_header=spec.BeaconBlockHeader(body_root=spec.hash_tree_root(spec.BeaconBlockBody())),
        randao_mixes=[eth1_block_hash] * spec.EPOCHS_PER_HISTORICAL_VECTOR,
    )

    # We "hack" in the initial validators,
    #  as it is much faster than creating and processing genesis deposits for every single test case.
    state.balances = validator_balances
    state.validators = [build_mock_validator(spec, i, state.balances[i]) for i in range(len(validator_balances))]

    # Process genesis activations
    for validator in state.validators:
        if validator.effective_balance >= activation_threshold:
            validator.activation_eligibility_epoch = spec.GENESIS_EPOCH
            validator.activation_epoch = spec.GENESIS_EPOCH
        if spec.fork not in FORKS_BEFORE_ALTAIR:
            state.previous_epoch_participation.append(spec.ParticipationFlags(0b0000_0000))
            state.current_epoch_participation.append(spec.ParticipationFlags(0b0000_0000))
            state.inactivity_scores.append(spec.uint64(0))

    # Set genesis validators root for domain separation and chain versioning
    state.genesis_validators_root = spec.hash_tree_root(state.validators)

    if spec.fork not in FORKS_BEFORE_ALTAIR:
        # Fill in sync committees
        # Note: A duplicate committee is assigned for the current and next committee at genesis
        state.current_sync_committee = spec.get_next_sync_committee(state)
        state.next_sync_committee = spec.get_next_sync_committee(state)

    if spec.fork not in FORKS_BEFORE_BELLATRIX:
        # Initialize the execution payload header (with block number and genesis time set to 0)
        state.latest_execution_payload_header = get_sample_genesis_execution_payload_header(
            spec,
            eth1_block_hash=eth1_block_hash,
        )

    return state<|MERGE_RESOLUTION|>--- conflicted
+++ resolved
@@ -1,11 +1,6 @@
 from eth2spec.test.helpers.constants import (
-<<<<<<< HEAD
-    ALTAIR, BELLATRIX, CAPELLA,
-    FORKS_BEFORE_ALTAIR, FORKS_BEFORE_BELLATRIX, FORKS_BEFORE_CAPELLA,
-=======
     ALTAIR, BELLATRIX, CAPELLA, EIP4844,
     FORKS_BEFORE_ALTAIR, FORKS_BEFORE_BELLATRIX,
->>>>>>> 9e4f3863
 )
 from eth2spec.test.helpers.keys import pubkeys
 
@@ -62,15 +57,12 @@
     elif spec.fork == BELLATRIX:
         previous_version = spec.config.ALTAIR_FORK_VERSION
         current_version = spec.config.BELLATRIX_FORK_VERSION
-<<<<<<< HEAD
     elif spec.fork == CAPELLA:
         previous_version = spec.config.BELLATRIX_FORK_VERSION
         current_version = spec.config.CAPELLA_FORK_VERSION
-=======
     elif spec.fork == EIP4844:
         previous_version = spec.config.BELLATRIX_FORK_VERSION
         current_version = spec.config.EIP4844_FORK_VERSION
->>>>>>> 9e4f3863
 
     state = spec.BeaconState(
         genesis_time=0,
