from copy import deepcopy
from eth2spec.utils.ssz.ssz_impl import hash_tree_root

from eth2spec.test.context import with_all_phases, spec_state_test
from eth2spec.test.helpers.attestations import next_epoch_with_attestations
from eth2spec.test.helpers.block import build_empty_block_for_next_slot, sign_block, transition_unsigned_block, \
    build_empty_block
from eth2spec.test.helpers.fork_choice import get_genesis_forkchoice_store
from eth2spec.test.helpers.state import next_epoch, state_transition_and_sign_block, transition_to


def run_on_block(spec, store, signed_block, valid=True):
    if not valid:
        try:
            spec.on_block(store, signed_block)
        except AssertionError:
            return
        else:
            assert False

    spec.on_block(store, signed_block)
    assert store.blocks[hash_tree_root(signed_block.message)] == signed_block.message


def apply_next_epoch_with_attestations(spec, state, store):
    _, new_signed_blocks, post_state = next_epoch_with_attestations(spec, state, True, False)
    for signed_block in new_signed_blocks:
        block = signed_block.message
        block_root = hash_tree_root(block)
        store.blocks[block_root] = block
        store.block_states[block_root] = post_state
        last_signed_block = signed_block
    spec.on_tick(store, store.time + state.slot * spec.SECONDS_PER_SLOT)
    return post_state, store, last_signed_block


@with_all_phases
@spec_state_test
def test_basic(spec, state):
    # Initialization
    store = get_genesis_forkchoice_store(spec, state)
    time = 100
    spec.on_tick(store, time)
    assert store.time == time

    # On receiving a block of `GENESIS_SLOT + 1` slot
    block = build_empty_block_for_next_slot(spec, state)
    signed_block = state_transition_and_sign_block(spec, state, block)
    run_on_block(spec, store, signed_block)

    # On receiving a block of next epoch
    store.time = time + spec.SECONDS_PER_SLOT * spec.SLOTS_PER_EPOCH
    block = build_empty_block(spec, state, state.slot + spec.SLOTS_PER_EPOCH)
    signed_block = state_transition_and_sign_block(spec, state, block)

    run_on_block(spec, store, signed_block)

    # TODO: add tests for justified_root and finalized_root


@with_all_phases
@spec_state_test
def test_on_block_checkpoints(spec, state):
    # Initialization
    store = get_genesis_forkchoice_store(spec, state)
    time = 100
    spec.on_tick(store, time)

    next_epoch(spec, state)
    spec.on_tick(store, store.time + state.slot * spec.SECONDS_PER_SLOT)
    state, store, last_signed_block = apply_next_epoch_with_attestations(spec, state, store)
    next_epoch(spec, state)
    spec.on_tick(store, store.time + state.slot * spec.SECONDS_PER_SLOT)
    last_block_root = hash_tree_root(last_signed_block.message)

    # Mock the finalized_checkpoint
    fin_state = store.block_states[last_block_root]
    fin_state.finalized_checkpoint = (
        store.block_states[last_block_root].current_justified_checkpoint
    )

    block = build_empty_block_for_next_slot(spec, fin_state)
    signed_block = state_transition_and_sign_block(spec, deepcopy(fin_state), block)
    run_on_block(spec, store, signed_block)


@with_all_phases
@spec_state_test
def test_on_block_future_block(spec, state):
    # Initialization
    store = get_genesis_forkchoice_store(spec, state)

    # do not tick time

    # Fail receiving block of `GENESIS_SLOT + 1` slot
    block = build_empty_block_for_next_slot(spec, state)
    signed_block = state_transition_and_sign_block(spec, state, block)
    run_on_block(spec, store, signed_block, False)


@with_all_phases
@spec_state_test
def test_on_block_bad_parent_root(spec, state):
    # Initialization
    store = get_genesis_forkchoice_store(spec, state)
    time = 100
    spec.on_tick(store, time)

    # Fail receiving block of `GENESIS_SLOT + 1` slot
    block = build_empty_block_for_next_slot(spec, state)
    transition_unsigned_block(spec, state, block)
    block.state_root = state.hash_tree_root()

    block.parent_root = b'\x45' * 32

    signed_block = sign_block(spec, state, block)

    run_on_block(spec, store, signed_block, False)


@with_all_phases
@spec_state_test
def test_on_block_before_finalized(spec, state):
    # Initialization
    store = get_genesis_forkchoice_store(spec, state)
    time = 100
    spec.on_tick(store, time)

    store.finalized_checkpoint = spec.Checkpoint(
        epoch=store.finalized_checkpoint.epoch + 2,
        root=store.finalized_checkpoint.root
    )

    # Fail receiving block of `GENESIS_SLOT + 1` slot
    block = build_empty_block_for_next_slot(spec, state)
    signed_block = state_transition_and_sign_block(spec, state, block)
    run_on_block(spec, store, signed_block, False)


@with_all_phases
@spec_state_test
def test_on_block_finalized_skip_slots(spec, state):
    # Initialization
    store = get_genesis_forkchoice_store(spec, state)
    time = 100
    spec.on_tick(store, time)

    store.finalized_checkpoint = spec.Checkpoint(
        epoch=store.finalized_checkpoint.epoch + 2,
        root=store.finalized_checkpoint.root
    )

    # Build block that includes the skipped slots up to finality in chain
    block = build_empty_block(spec, state, spec.compute_start_slot_at_epoch(store.finalized_checkpoint.epoch) + 2)
    signed_block = state_transition_and_sign_block(spec, state, block)
    spec.on_tick(store, store.time + state.slot * spec.SECONDS_PER_SLOT)
    run_on_block(spec, store, signed_block)


@with_all_phases
@spec_state_test
def test_on_block_finalized_skip_slots_not_in_skip_chain(spec, state):
    # Initialization
    transition_to(spec, state, state.slot + spec.SLOTS_PER_EPOCH - 1)
    block = build_empty_block_for_next_slot(spec, state)
    transition_unsigned_block(spec, state, block)
    block.state_root = state.hash_tree_root()
    store = spec.get_forkchoice_store(state, block)
    store.finalized_checkpoint = spec.Checkpoint(
        epoch=store.finalized_checkpoint.epoch + 2,
        root=store.finalized_checkpoint.root
    )

    # First transition through the epoch to ensure no skipped slots
    state, store, _ = apply_next_epoch_with_attestations(spec, state, store)

    # Now build a block at later slot than finalized epoch
    # Includes finalized block in chain, but not at appropriate skip slot
    block = build_empty_block(spec, state, spec.compute_start_slot_at_epoch(store.finalized_checkpoint.epoch) + 2)
    signed_block = state_transition_and_sign_block(spec, state, block)
    spec.on_tick(store, store.time + state.slot * spec.SECONDS_PER_SLOT)
    run_on_block(spec, store, signed_block, False)


@with_all_phases
@spec_state_test
def test_on_block_update_justified_checkpoint_within_safe_slots(spec, state):
    # Initialization
    store = get_genesis_forkchoice_store(spec, state)
    time = 0
    spec.on_tick(store, time)

    next_epoch(spec, state)
    spec.on_tick(store, store.time + state.slot * spec.SECONDS_PER_SLOT)
    state, store, last_signed_block = apply_next_epoch_with_attestations(spec, state, store)
    next_epoch(spec, state)
    spec.on_tick(store, store.time + state.slot * spec.SECONDS_PER_SLOT)
    last_block_root = hash_tree_root(last_signed_block.message)

    # Mock the justified checkpoint
    just_state = store.block_states[last_block_root]
    new_justified = spec.Checkpoint(
        epoch=just_state.current_justified_checkpoint.epoch + 1,
        root=b'\x77' * 32,
    )
    just_state.current_justified_checkpoint = new_justified

    block = build_empty_block_for_next_slot(spec, just_state)
    signed_block = state_transition_and_sign_block(spec, deepcopy(just_state), block)
    assert spec.get_current_slot(store) % spec.SLOTS_PER_EPOCH < spec.SAFE_SLOTS_TO_UPDATE_JUSTIFIED
    run_on_block(spec, store, signed_block)

    assert store.justified_checkpoint == new_justified


@with_all_phases
@spec_state_test
def test_on_block_outside_safe_slots_and_multiple_better_justified(spec, state):
    # Initialization
    store = get_genesis_forkchoice_store(spec, state)
    time = 0
    spec.on_tick(store, time)

    next_epoch(spec, state)
    spec.on_tick(store, store.time + state.slot * spec.SECONDS_PER_SLOT)
    state, store, last_signed_block = apply_next_epoch_with_attestations(spec, state, store)
    last_block_root = hash_tree_root(last_signed_block.message)

    # Mock fictitious justified checkpoint in store
    store.justified_checkpoint = spec.Checkpoint(
        epoch=spec.compute_epoch_at_slot(last_signed_block.message.slot),
        root=spec.Root("0x4a55535449464945440000000000000000000000000000000000000000000000")
    )

    next_epoch(spec, state)
    spec.on_tick(store, store.time + state.slot * spec.SECONDS_PER_SLOT)

    # Create new higher justified checkpoint not in branch of store's justified checkpoint
    just_block = build_empty_block_for_next_slot(spec, state)
    store.blocks[just_block.hash_tree_root()] = just_block
    spec.add_block_tree_node(store, just_block, spec.compute_epoch_at_slot(just_block.slot))

    # Step time past safe slots
    spec.on_tick(store, store.time + spec.SAFE_SLOTS_TO_UPDATE_JUSTIFIED * spec.SECONDS_PER_SLOT)
    assert spec.get_current_slot(store) % spec.SLOTS_PER_EPOCH >= spec.SAFE_SLOTS_TO_UPDATE_JUSTIFIED

    previously_justified = store.justified_checkpoint

    # Add a series of new blocks with "better" justifications
    best_justified_checkpoint = spec.Checkpoint(epoch=0)
    for i in range(3, 0, -1):
        just_state = store.block_states[last_block_root]
        new_justified = spec.Checkpoint(
            epoch=previously_justified.epoch + i,
            root=just_block.hash_tree_root(),
        )
        spec.add_block_tree_node(store, just_block, new_justified.epoch)
        if new_justified.epoch > best_justified_checkpoint.epoch:
            best_justified_checkpoint = new_justified

        just_state.current_justified_checkpoint = new_justified

        block = build_empty_block_for_next_slot(spec, just_state)
        signed_block = state_transition_and_sign_block(spec, deepcopy(just_state), block)

        run_on_block(spec, store, signed_block)

    assert store.justified_checkpoint == previously_justified
    # ensure the best from the series was stored
    assert store.best_justified_checkpoint == best_justified_checkpoint


@with_all_phases
@spec_state_test
def test_on_block_outside_safe_slots_but_finality(spec, state):
    # Initialization
    store = get_genesis_forkchoice_store(spec, state)
    time = 100
    spec.on_tick(store, time)

    next_epoch(spec, state)
    spec.on_tick(store, store.time + state.slot * spec.SECONDS_PER_SLOT)
    state, store, last_signed_block = apply_next_epoch_with_attestations(spec, state, store)
    last_block_root = hash_tree_root(last_signed_block.message)

    # Mock fictitious justified checkpoint in store
    store.justified_checkpoint = spec.Checkpoint(
        epoch=spec.compute_epoch_at_slot(last_signed_block.message.slot),
        root=spec.Root("0x4a55535449464945440000000000000000000000000000000000000000000000")
    )

    next_epoch(spec, state)
    spec.on_tick(store, store.time + state.slot * spec.SECONDS_PER_SLOT)

    # Create new higher justified checkpoint not in branch of store's justified checkpoint
    just_block = build_empty_block_for_next_slot(spec, state)
    store.blocks[just_block.hash_tree_root()] = just_block
    spec.add_block_tree_node(store, just_block, spec.compute_epoch_at_slot(just_block.slot))

    # Step time past safe slots
    spec.on_tick(store, store.time + spec.SAFE_SLOTS_TO_UPDATE_JUSTIFIED * spec.SECONDS_PER_SLOT)
    assert spec.get_current_slot(store) % spec.SLOTS_PER_EPOCH >= spec.SAFE_SLOTS_TO_UPDATE_JUSTIFIED

    # Mock justified and finalized update in state
    just_fin_state = store.block_states[last_block_root]
    new_justified = spec.Checkpoint(
        epoch=spec.compute_epoch_at_slot(just_block.slot) + 1,
        root=just_block.hash_tree_root(),
    )
<<<<<<< HEAD
    spec.add_block_tree_node(store, just_block, new_justified.epoch)
=======
    assert new_justified.epoch > store.justified_checkpoint.epoch
>>>>>>> 9e5ee0a0
    new_finalized = spec.Checkpoint(
        epoch=spec.compute_epoch_at_slot(just_block.slot),
        root=just_block.parent_root,
    )
<<<<<<< HEAD
    spec.add_block_tree_node(store, just_block, new_finalized.epoch)
=======
    assert new_finalized.epoch > store.finalized_checkpoint.epoch
>>>>>>> 9e5ee0a0
    just_fin_state.current_justified_checkpoint = new_justified
    just_fin_state.finalized_checkpoint = new_finalized

    # Build and add block that includes the new justified/finalized info
    block = build_empty_block_for_next_slot(spec, just_fin_state)
    signed_block = state_transition_and_sign_block(spec, deepcopy(just_fin_state), block)

    run_on_block(spec, store, signed_block)

    assert store.finalized_checkpoint == new_finalized
    assert store.justified_checkpoint == new_justified<|MERGE_RESOLUTION|>--- conflicted
+++ resolved
@@ -307,20 +307,14 @@
         epoch=spec.compute_epoch_at_slot(just_block.slot) + 1,
         root=just_block.hash_tree_root(),
     )
-<<<<<<< HEAD
     spec.add_block_tree_node(store, just_block, new_justified.epoch)
-=======
     assert new_justified.epoch > store.justified_checkpoint.epoch
->>>>>>> 9e5ee0a0
     new_finalized = spec.Checkpoint(
         epoch=spec.compute_epoch_at_slot(just_block.slot),
         root=just_block.parent_root,
     )
-<<<<<<< HEAD
     spec.add_block_tree_node(store, just_block, new_finalized.epoch)
-=======
     assert new_finalized.epoch > store.finalized_checkpoint.epoch
->>>>>>> 9e5ee0a0
     just_fin_state.current_justified_checkpoint = new_justified
     just_fin_state.finalized_checkpoint = new_finalized
 
