from eth2spec.test.context import (
    spec_state_test, spec_test,
    with_all_phases, single_phase,
    with_phases, PHASE0, PHASE1,
    with_custom_state,
    zero_activation_threshold,
    misc_balances, low_single_balance,
    is_post_altair,
)
from eth2spec.test.helpers.state import (
    next_epoch,
    next_slot,
)
from eth2spec.test.helpers.attestations import (
    add_attestations_to_state,
    get_valid_attestation,
    sign_attestation,
    prepare_state_with_attestations,
)
from eth2spec.test.helpers.rewards import leaking
from eth2spec.test.helpers.attester_slashings import get_indexed_attestation_participants
from eth2spec.test.helpers.epoch_processing import run_epoch_processing_with
from random import Random


def run_process_rewards_and_penalties(spec, state):
    yield from run_epoch_processing_with(spec, state, 'process_rewards_and_penalties')


def validate_resulting_balances(spec, pre_state, post_state, attestations):
    attesting_indices = spec.get_unslashed_attesting_indices(post_state, attestations)
    current_epoch = spec.get_current_epoch(post_state)

    for index in range(len(pre_state.validators)):
        if not spec.is_active_validator(pre_state.validators[index], current_epoch):
            assert post_state.balances[index] == pre_state.balances[index]
        elif not is_post_lightclient_patch(spec):
            proposer_indices = [a.proposer_index for a in post_state.previous_epoch_attestations]
            if spec.is_in_inactivity_leak(post_state):
                # Proposers can still make money during a leak before LIGHTCLIENT_PATCH
                if index in proposer_indices and index in attesting_indices:
                    assert post_state.balances[index] > pre_state.balances[index]
                elif index in attesting_indices:
                    # If not proposer but participated optimally, should have exactly neutral balance
                    assert post_state.balances[index] == pre_state.balances[index]
                else:
                    assert post_state.balances[index] < pre_state.balances[index]
            else:
                if index in attesting_indices:
                    assert post_state.balances[index] > pre_state.balances[index]
                else:
                    assert post_state.balances[index] < pre_state.balances[index]
        else:
            if spec.is_in_inactivity_leak(post_state):
                if index in attesting_indices:
                    # If not proposer but participated optimally, should have exactly neutral balance
                    assert post_state.balances[index] == pre_state.balances[index]
                else:
                    assert post_state.balances[index] < pre_state.balances[index]
            else:
                if index in attesting_indices:
                    assert post_state.balances[index] > pre_state.balances[index]
                else:
                    assert post_state.balances[index] < pre_state.balances[index]


@with_all_phases
@spec_state_test
def test_genesis_epoch_no_attestations_no_penalties(spec, state):
    pre_state = state.copy()

    assert spec.compute_epoch_at_slot(state.slot) == spec.GENESIS_EPOCH

    yield from run_process_rewards_and_penalties(spec, state)

    for index in range(len(pre_state.validators)):
        assert state.balances[index] == pre_state.balances[index]


@with_all_phases
@spec_state_test
def test_genesis_epoch_full_attestations_no_rewards(spec, state):
    attestations = []
    for slot in range(spec.SLOTS_PER_EPOCH - 1):
        # create an attestation for each slot
        if slot < spec.SLOTS_PER_EPOCH:
            attestation = get_valid_attestation(spec, state, signed=True)
            attestations.append(attestation)
        # fill each created slot in state after inclusion delay
        if slot >= spec.MIN_ATTESTATION_INCLUSION_DELAY:
            include_att = attestations[slot - spec.MIN_ATTESTATION_INCLUSION_DELAY]
            add_attestations_to_state(spec, state, [include_att], state.slot)
        next_slot(spec, state)

    # ensure has not cross the epoch boundary
    assert spec.compute_epoch_at_slot(state.slot) == spec.GENESIS_EPOCH

    pre_state = state.copy()

    yield from run_process_rewards_and_penalties(spec, state)

    for index in range(len(pre_state.validators)):
        assert state.balances[index] == pre_state.balances[index]


@with_phases([PHASE0, PHASE1])
@spec_state_test
def test_full_attestations_random_incorrect_fields(spec, state):
    attestations = prepare_state_with_attestations(spec, state)
    for i, attestation in enumerate(state.previous_epoch_attestations):
        if i % 3 == 0:
            # Mess up some head votes
            attestation.data.beacon_block_root = b'\x56' * 32
        if i % 3 == 1:
            # Message up some target votes
            attestation.data.target.root = b'\x23' * 32
        if i % 3 == 2:
            # Keep some votes 100% correct
            pass

    yield from run_process_rewards_and_penalties(spec, state)

    attesting_indices = spec.get_unslashed_attesting_indices(state, attestations)
    assert len(attesting_indices) > 0
    # No balance checks, non-trivial base on group rewards
    # Mainly for consensus tests


@with_all_phases
@spec_test
@with_custom_state(balances_fn=misc_balances, threshold_fn=lambda spec: spec.MAX_EFFECTIVE_BALANCE // 2)
@single_phase
def test_full_attestations_misc_balances(spec, state):
    attestations = prepare_state_with_attestations(spec, state)

    pre_state = state.copy()

    yield from run_process_rewards_and_penalties(spec, state)

    validate_resulting_balances(spec, pre_state, state, attestations)
    # Check if base rewards are consistent with effective balance.
    brs = {}
    attesting_indices = spec.get_unslashed_attesting_indices(state, attestations)
    for index in attesting_indices:
        br = spec.get_base_reward(state, index)
        if br in brs:
            assert brs[br] == state.validators[index].effective_balance
        else:
            brs[br] = state.validators[index].effective_balance


@with_all_phases
@spec_test
@with_custom_state(balances_fn=low_single_balance, threshold_fn=zero_activation_threshold)
@single_phase
def test_full_attestations_one_validaor_one_gwei(spec, state):
    attestations = prepare_state_with_attestations(spec, state)

    yield from run_process_rewards_and_penalties(spec, state)

    # Few assertions. Mainly to check that this extreme case can run without exception
    attesting_indices = spec.get_unslashed_attesting_indices(state, attestations)
    assert len(attesting_indices) == 1


@with_all_phases
@spec_state_test
def test_no_attestations_all_penalties(spec, state):
    # Move to next epoch to ensure rewards/penalties are processed
    next_epoch(spec, state)
    pre_state = state.copy()

    assert spec.compute_epoch_at_slot(state.slot) == spec.GENESIS_EPOCH + 1

    yield from run_process_rewards_and_penalties(spec, state)

    validate_resulting_balances(spec, pre_state, state, [])


def run_with_participation(spec, state, participation_fn):
    participated = set()

    def participation_tracker(slot, comm_index, comm):
        att_participants = participation_fn(slot, comm_index, comm)
        participated.update(att_participants)
        return att_participants

    attestations = prepare_state_with_attestations(spec, state, participation_fn=participation_tracker)
    pre_state = state.copy()

<<<<<<< HEAD
=======
    if not is_post_altair(spec):
        proposer_indices = [a.proposer_index for a in state.previous_epoch_attestations]
    else:
        sync_committee_indices = spec.get_sync_committee_indices(state, spec.get_current_epoch(state))

>>>>>>> 7304f929
    yield from run_process_rewards_and_penalties(spec, state)

    attesting_indices = spec.get_unslashed_attesting_indices(state, attestations)
    assert len(attesting_indices) == len(participated)

<<<<<<< HEAD
    validate_resulting_balances(spec, pre_state, state, attestations)
=======
    for index in range(len(pre_state.validators)):
        if spec.is_in_inactivity_leak(state):
            # Proposers can still make money during a leak before ALTAIR
            if not is_post_altair(spec) and index in proposer_indices and index in participated:
                assert state.balances[index] > pre_state.balances[index]
            elif index in attesting_indices:
                if is_post_altair(spec) and index in sync_committee_indices:
                    # The sync committee reward has not been canceled, so the sync committee participants still earn it
                    assert state.balances[index] >= pre_state.balances[index]
                else:
                    # If not proposer but participated optimally, should have exactly neutral balance
                    assert state.balances[index] == pre_state.balances[index]
            else:
                assert state.balances[index] < pre_state.balances[index]
        else:
            if index in participated:
                assert state.balances[index] > pre_state.balances[index]
            else:
                assert state.balances[index] < pre_state.balances[index]
>>>>>>> 7304f929


@with_all_phases
@spec_state_test
def test_almost_empty_attestations(spec, state):
    rng = Random(1234)
    yield from run_with_participation(spec, state, lambda slot, comm_index, comm: rng.sample(comm, 1))


@with_all_phases
@spec_state_test
@leaking()
def test_almost_empty_attestations_with_leak(spec, state):
    rng = Random(1234)
    yield from run_with_participation(spec, state, lambda slot, comm_index, comm: rng.sample(comm, 1))


@with_all_phases
@spec_state_test
def test_random_fill_attestations(spec, state):
    rng = Random(4567)
    yield from run_with_participation(spec, state, lambda slot, comm_index, comm: rng.sample(comm, len(comm) // 3))


@with_all_phases
@spec_state_test
@leaking()
def test_random_fill_attestations_with_leak(spec, state):
    rng = Random(4567)
    yield from run_with_participation(spec, state, lambda slot, comm_index, comm: rng.sample(comm, len(comm) // 3))


@with_all_phases
@spec_state_test
def test_almost_full_attestations(spec, state):
    rng = Random(8901)
    yield from run_with_participation(spec, state, lambda slot, comm_index, comm: rng.sample(comm, len(comm) - 1))


@with_all_phases
@spec_state_test
@leaking()
def test_almost_full_attestations_with_leak(spec, state):
    rng = Random(8901)
    yield from run_with_participation(spec, state, lambda slot, comm_index, comm: rng.sample(comm, len(comm) - 1))


@with_all_phases
@spec_state_test
def test_full_attestation_participation(spec, state):
    yield from run_with_participation(spec, state, lambda slot, comm_index, comm: comm)


@with_all_phases
@spec_state_test
@leaking()
def test_full_attestation_participation_with_leak(spec, state):
    yield from run_with_participation(spec, state, lambda slot, comm_index, comm: comm)


@with_all_phases
@spec_state_test
def test_duplicate_attestation(spec, state):
    """
    Although duplicate attestations can be included on-chain, they should only
    be rewarded for once.
    This test addresses this issue found at Interop
    https://github.com/djrtwo/interop-test-cases/tree/master/tests/prysm_16_duplicate_attestation_rewards
    """
    attestation = get_valid_attestation(spec, state, signed=True)

    indexed_attestation = spec.get_indexed_attestation(state, attestation)
    participants = get_indexed_attestation_participants(spec, indexed_attestation)

    assert len(participants) > 0

    single_state = state.copy()
    dup_state = state.copy()

    inclusion_slot = state.slot + spec.MIN_ATTESTATION_INCLUSION_DELAY
    add_attestations_to_state(spec, single_state, [attestation], inclusion_slot)
    add_attestations_to_state(spec, dup_state, [attestation, attestation], inclusion_slot)

    next_epoch(spec, single_state)
    next_epoch(spec, dup_state)

    # Run non-duplicate inclusion rewards for comparison. Do not yield test vectors
    for _ in run_process_rewards_and_penalties(spec, single_state):
        pass

    # Output duplicate inclusion to test vectors
    yield from run_process_rewards_and_penalties(spec, dup_state)

    for index in participants:
        assert state.balances[index] < single_state.balances[index]
        assert single_state.balances[index] == dup_state.balances[index]


# TODO: update to all phases when https://github.com/ethereum/eth2.0-specs/pull/2024 is merged
# Currently disabled for Phase 1+ due to the mechanics of on-time-attestations complicating what should be a simple test
@with_phases([PHASE0])
@spec_state_test
def test_duplicate_participants_different_attestation_1(spec, state):
    """
    Same attesters get two different attestations on chain for the same inclusion delay
    Earlier attestation (by list order) is correct, later has incorrect head
    Note: although these are slashable, they can validly be included
    """
    correct_attestation = get_valid_attestation(spec, state, signed=True)
    incorrect_attestation = correct_attestation.copy()
    incorrect_attestation.data.beacon_block_root = b'\x42' * 32
    sign_attestation(spec, state, incorrect_attestation)

    indexed_attestation = spec.get_indexed_attestation(state, correct_attestation)
    participants = get_indexed_attestation_participants(spec, indexed_attestation)

    assert len(participants) > 0

    single_correct_state = state.copy()
    dup_state = state.copy()

    inclusion_slot = state.slot + spec.MIN_ATTESTATION_INCLUSION_DELAY
    add_attestations_to_state(spec, single_correct_state, [correct_attestation], inclusion_slot)
    add_attestations_to_state(spec, dup_state, [correct_attestation, incorrect_attestation], inclusion_slot)

    next_epoch(spec, single_correct_state)
    next_epoch(spec, dup_state)

    # Run non-duplicate inclusion rewards for comparison. Do not yield test vectors
    for _ in run_process_rewards_and_penalties(spec, single_correct_state):
        pass

    # Output duplicate inclusion to test vectors
    yield from run_process_rewards_and_penalties(spec, dup_state)

    for index in participants:
        assert state.balances[index] < single_correct_state.balances[index]
        assert single_correct_state.balances[index] == dup_state.balances[index]


# TODO: update to all phases when https://github.com/ethereum/eth2.0-specs/pull/2024 is merged
# Currently disabled for Phase 1+ due to the mechanics of on-time-attestations complicating what should be a simple test
@with_phases([PHASE0])
@spec_state_test
def test_duplicate_participants_different_attestation_2(spec, state):
    """
    Same attesters get two different attestations on chain for the same inclusion delay
    Earlier attestation (by list order) has incorrect head, later is correct
    Note: although these are slashable, they can validly be included
    """
    correct_attestation = get_valid_attestation(spec, state, signed=True)
    incorrect_attestation = correct_attestation.copy()
    incorrect_attestation.data.beacon_block_root = b'\x42' * 32
    sign_attestation(spec, state, incorrect_attestation)

    indexed_attestation = spec.get_indexed_attestation(state, correct_attestation)
    participants = get_indexed_attestation_participants(spec, indexed_attestation)

    assert len(participants) > 0

    single_correct_state = state.copy()
    dup_state = state.copy()

    inclusion_slot = state.slot + spec.MIN_ATTESTATION_INCLUSION_DELAY
    add_attestations_to_state(spec, single_correct_state, [correct_attestation], inclusion_slot)
    add_attestations_to_state(spec, dup_state, [incorrect_attestation, correct_attestation], inclusion_slot)

    next_epoch(spec, single_correct_state)
    next_epoch(spec, dup_state)

    # Run non-duplicate inclusion rewards for comparison. Do not yield test vectors
    for _ in run_process_rewards_and_penalties(spec, single_correct_state):
        pass

    # Output duplicate inclusion to test vectors
    yield from run_process_rewards_and_penalties(spec, dup_state)

    for index in participants:
        assert state.balances[index] < single_correct_state.balances[index]
        # Inclusion delay does not take into account correctness so equal reward
        assert single_correct_state.balances[index] == dup_state.balances[index]


# TODO: update to all phases when https://github.com/ethereum/eth2.0-specs/pull/2024 is merged
# Currently disabled for Phase 1+ due to the mechanics of on-time-attestations complicating what should be a simple test
@with_phases([PHASE0])
@spec_state_test
def test_duplicate_participants_different_attestation_3(spec, state):
    """
    Same attesters get two different attestations on chain for *different* inclusion delay
    Earlier attestation (by list order) has incorrect head, later is correct
    Note: although these are slashable, they can validly be included
    """
    correct_attestation = get_valid_attestation(spec, state, signed=True)
    incorrect_attestation = correct_attestation.copy()
    incorrect_attestation.data.beacon_block_root = b'\x42' * 32
    sign_attestation(spec, state, incorrect_attestation)

    indexed_attestation = spec.get_indexed_attestation(state, correct_attestation)
    participants = get_indexed_attestation_participants(spec, indexed_attestation)

    assert len(participants) > 0

    single_correct_state = state.copy()
    dup_state = state.copy()

    inclusion_slot = state.slot + spec.MIN_ATTESTATION_INCLUSION_DELAY
    add_attestations_to_state(spec, single_correct_state, [correct_attestation], inclusion_slot)
    add_attestations_to_state(spec, dup_state, [incorrect_attestation], inclusion_slot)
    add_attestations_to_state(spec, dup_state, [correct_attestation], inclusion_slot + 1)

    next_epoch(spec, single_correct_state)
    next_epoch(spec, dup_state)

    # Run non-duplicate inclusion rewards for comparison. Do not yield test vectors
    for _ in run_process_rewards_and_penalties(spec, single_correct_state):
        pass

    # Output duplicate inclusion to test vectors
    yield from run_process_rewards_and_penalties(spec, dup_state)

    for index in participants:
        assert state.balances[index] < single_correct_state.balances[index]
        # Inclusion delay does not take into account correctness so equal reward
        assert single_correct_state.balances[index] == dup_state.balances[index]


@with_all_phases
@spec_state_test
# Case when some eligible attestations are slashed. Modifies attesting_balance and consequently rewards/penalties.
def test_attestations_some_slashed(spec, state):
    attestations = prepare_state_with_attestations(spec, state)
    attesting_indices_before_slashings = list(spec.get_unslashed_attesting_indices(state, attestations))

    # Slash maximum amount of validators allowed per epoch.
    for i in range(spec.MIN_PER_EPOCH_CHURN_LIMIT):
        spec.slash_validator(state, attesting_indices_before_slashings[i])

    if not is_post_altair(spec):
        assert len(state.previous_epoch_attestations) == len(attestations)

    pre_state = state.copy()

    yield from run_process_rewards_and_penalties(spec, state)

    attesting_indices = spec.get_unslashed_attesting_indices(state, attestations)
    assert len(attesting_indices) > 0
    assert len(attesting_indices_before_slashings) - len(attesting_indices) == spec.MIN_PER_EPOCH_CHURN_LIMIT
    validate_resulting_balances(spec, pre_state, state, attestations)<|MERGE_RESOLUTION|>--- conflicted
+++ resolved
@@ -34,7 +34,7 @@
     for index in range(len(pre_state.validators)):
         if not spec.is_active_validator(pre_state.validators[index], current_epoch):
             assert post_state.balances[index] == pre_state.balances[index]
-        elif not is_post_lightclient_patch(spec):
+        elif not is_post_altair(spec):
             proposer_indices = [a.proposer_index for a in post_state.previous_epoch_attestations]
             if spec.is_in_inactivity_leak(post_state):
                 # Proposers can still make money during a leak before LIGHTCLIENT_PATCH
@@ -188,42 +188,12 @@
     attestations = prepare_state_with_attestations(spec, state, participation_fn=participation_tracker)
     pre_state = state.copy()
 
-<<<<<<< HEAD
-=======
-    if not is_post_altair(spec):
-        proposer_indices = [a.proposer_index for a in state.previous_epoch_attestations]
-    else:
-        sync_committee_indices = spec.get_sync_committee_indices(state, spec.get_current_epoch(state))
-
->>>>>>> 7304f929
     yield from run_process_rewards_and_penalties(spec, state)
 
     attesting_indices = spec.get_unslashed_attesting_indices(state, attestations)
     assert len(attesting_indices) == len(participated)
 
-<<<<<<< HEAD
     validate_resulting_balances(spec, pre_state, state, attestations)
-=======
-    for index in range(len(pre_state.validators)):
-        if spec.is_in_inactivity_leak(state):
-            # Proposers can still make money during a leak before ALTAIR
-            if not is_post_altair(spec) and index in proposer_indices and index in participated:
-                assert state.balances[index] > pre_state.balances[index]
-            elif index in attesting_indices:
-                if is_post_altair(spec) and index in sync_committee_indices:
-                    # The sync committee reward has not been canceled, so the sync committee participants still earn it
-                    assert state.balances[index] >= pre_state.balances[index]
-                else:
-                    # If not proposer but participated optimally, should have exactly neutral balance
-                    assert state.balances[index] == pre_state.balances[index]
-            else:
-                assert state.balances[index] < pre_state.balances[index]
-        else:
-            if index in participated:
-                assert state.balances[index] > pre_state.balances[index]
-            else:
-                assert state.balances[index] < pre_state.balances[index]
->>>>>>> 7304f929
 
 
 @with_all_phases
