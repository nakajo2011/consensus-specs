from eth2spec.test.context import (
    spec_state_test,
    always_bls, never_bls,
    with_all_phases,
    spec_test,
    low_balances,
    with_custom_state,
    single_phase)
from eth2spec.test.helpers.attestations import (
    run_attestation_processing,
    get_valid_attestation,
    sign_aggregate_attestation,
    sign_attestation,
)
from eth2spec.test.helpers.state import (
    next_slot,
    next_slots,
    next_epoch,
    transition_to,
)
from eth2spec.test.helpers.block import apply_empty_block
from eth2spec.utils.ssz.ssz_typing import Bitlist


@with_all_phases
@spec_state_test
def test_success(spec, state):
    attestation = get_valid_attestation(spec, state, signed=True)
    next_slots(spec, state, spec.MIN_ATTESTATION_INCLUSION_DELAY)

    yield from run_attestation_processing(spec, state, attestation)


@with_all_phases
@spec_test
@with_custom_state(balances_fn=low_balances, threshold_fn=lambda spec: spec.EJECTION_BALANCE)
@single_phase
def test_success_multi_proposer_index_iterations(spec, state):
    next_slots(spec, state, spec.SLOTS_PER_EPOCH * 2)
    attestation = get_valid_attestation(spec, state, signed=True)
    next_slots(spec, state, spec.MIN_ATTESTATION_INCLUSION_DELAY)

    yield from run_attestation_processing(spec, state, attestation)


@with_all_phases
@spec_state_test
def test_success_previous_epoch(spec, state):
    attestation = get_valid_attestation(spec, state, signed=True, on_time=False)
    transition_to(spec, state, spec.SLOTS_PER_EPOCH - 1)
    next_epoch(spec, state)
    apply_empty_block(spec, state)

    yield from run_attestation_processing(spec, state, attestation)


@with_all_phases
@spec_state_test
@always_bls
def test_invalid_attestation_signature(spec, state):
    attestation = get_valid_attestation(spec, state)
    next_slots(spec, state, spec.MIN_ATTESTATION_INCLUSION_DELAY)

    yield from run_attestation_processing(spec, state, attestation, False)


@with_all_phases
@spec_state_test
def test_before_inclusion_delay(spec, state):
    attestation = get_valid_attestation(spec, state, signed=True)
    # do not increment slot to allow for inclusion delay

    yield from run_attestation_processing(spec, state, attestation, False)


@with_all_phases
@spec_state_test
def test_after_epoch_slots(spec, state):
    attestation = get_valid_attestation(spec, state, signed=True, on_time=False)

    # increment past latest inclusion slot
    transition_to(spec, state, state.slot + spec.SLOTS_PER_EPOCH + 1)
    apply_empty_block(spec, state)

    yield from run_attestation_processing(spec, state, attestation, False)


@with_all_phases
@spec_state_test
def test_old_source_epoch(spec, state):
    next_slots(spec, state, spec.SLOTS_PER_EPOCH * 5)
    state.finalized_checkpoint.epoch = 2
    state.previous_justified_checkpoint.epoch = 3
    state.current_justified_checkpoint.epoch = 4
    attestation = get_valid_attestation(spec, state, slot=(spec.SLOTS_PER_EPOCH * 3) + 1)

    # test logic sanity check: make sure the attestation is pointing to oldest known source epoch
    assert attestation.data.source.epoch == state.previous_justified_checkpoint.epoch

    # Now go beyond that, it will be invalid
    attestation.data.source.epoch -= 1

    sign_attestation(spec, state, attestation)

    yield from run_attestation_processing(spec, state, attestation, False)


@with_all_phases
@spec_state_test
@always_bls
def test_wrong_index_for_committee_signature(spec, state):
    attestation = get_valid_attestation(spec, state)
    next_slots(spec, state, spec.MIN_ATTESTATION_INCLUSION_DELAY)

    attestation.data.index += 1

    yield from run_attestation_processing(spec, state, attestation, False)


@with_all_phases
@spec_state_test
@never_bls
def test_wrong_index_for_slot(spec, state):
    while spec.get_committee_count_at_slot(state, state.slot) >= spec.MAX_COMMITTEES_PER_SLOT:
        state.validators = state.validators[:len(state.validators) // 2]
        state.balances = state.balances[:len(state.balances) // 2]

    index = spec.MAX_COMMITTEES_PER_SLOT - 1

    attestation = get_valid_attestation(spec, state)
    next_slots(spec, state, spec.MIN_ATTESTATION_INCLUSION_DELAY)

    attestation.data.index = index

    yield from run_attestation_processing(spec, state, attestation, False)


@with_all_phases
@spec_state_test
@never_bls
def test_invalid_index(spec, state):
    attestation = get_valid_attestation(spec, state)
    next_slots(spec, state, spec.MIN_ATTESTATION_INCLUSION_DELAY)

    # off by one (with respect to valid range) on purpose
    attestation.data.index = spec.MAX_COMMITTEES_PER_SLOT

    yield from run_attestation_processing(spec, state, attestation, False)


@with_all_phases
@spec_state_test
def test_mismatched_target_and_slot(spec, state):
    next_epoch(spec, state)
    next_epoch(spec, state)

    attestation = get_valid_attestation(spec, state, on_time=False)
    attestation.data.slot = attestation.data.slot - spec.SLOTS_PER_EPOCH

    sign_attestation(spec, state, attestation)

    yield from run_attestation_processing(spec, state, attestation, False)


@with_all_phases
@spec_state_test
def test_old_target_epoch(spec, state):
    assert spec.MIN_ATTESTATION_INCLUSION_DELAY < spec.SLOTS_PER_EPOCH * 2

    attestation = get_valid_attestation(spec, state, signed=True, on_time=False)

    next_slots(spec, state, spec.SLOTS_PER_EPOCH * 2)  # target epoch will be too old to handle

    yield from run_attestation_processing(spec, state, attestation, False)


@with_all_phases
@spec_state_test
def test_future_target_epoch(spec, state):
    assert spec.MIN_ATTESTATION_INCLUSION_DELAY < spec.SLOTS_PER_EPOCH * 2

    attestation = get_valid_attestation(spec, state)

    participants = spec.get_attesting_indices(
        state,
        attestation.data,
        attestation.aggregation_bits
    )
    attestation.data.target.epoch = spec.get_current_epoch(state) + 1  # target epoch will be too new to handle

    # manually add signature for correct participants
    attestation.signature = sign_aggregate_attestation(spec, state, attestation.data, participants)

    next_slots(spec, state, spec.MIN_ATTESTATION_INCLUSION_DELAY)

    yield from run_attestation_processing(spec, state, attestation, False)


@with_all_phases
@spec_state_test
def test_new_source_epoch(spec, state):
    attestation = get_valid_attestation(spec, state)
    next_slots(spec, state, spec.MIN_ATTESTATION_INCLUSION_DELAY)

    attestation.data.source.epoch += 1

    sign_attestation(spec, state, attestation)

    yield from run_attestation_processing(spec, state, attestation, False)


@with_all_phases
@spec_state_test
def test_source_root_is_target_root(spec, state):
    attestation = get_valid_attestation(spec, state)
    next_slots(spec, state, spec.MIN_ATTESTATION_INCLUSION_DELAY)

    attestation.data.source.root = attestation.data.target.root

    sign_attestation(spec, state, attestation)

    yield from run_attestation_processing(spec, state, attestation, False)


@with_all_phases
@spec_state_test
def test_invalid_current_source_root(spec, state):
    next_slots(spec, state, spec.SLOTS_PER_EPOCH * 5)

    state.finalized_checkpoint.epoch = 2

    state.previous_justified_checkpoint = spec.Checkpoint(epoch=3, root=b'\x01' * 32)
    state.current_justified_checkpoint = spec.Checkpoint(epoch=4, root=b'\x32' * 32)

    attestation = get_valid_attestation(spec, state, slot=(spec.SLOTS_PER_EPOCH * 3) + 1, on_time=False)
    next_slots(spec, state, spec.MIN_ATTESTATION_INCLUSION_DELAY)

    # Test logic sanity checks:
    assert state.current_justified_checkpoint.root != state.previous_justified_checkpoint.root
    assert attestation.data.source.root == state.previous_justified_checkpoint.root

    # Make attestation source root invalid: should be previous justified, not current one
    attestation.data.source.root = state.current_justified_checkpoint.root

    sign_attestation(spec, state, attestation)

    yield from run_attestation_processing(spec, state, attestation, False)


@with_all_phases
@spec_state_test
def test_bad_source_root(spec, state):
    attestation = get_valid_attestation(spec, state)
    next_slots(spec, state, spec.MIN_ATTESTATION_INCLUSION_DELAY)

    attestation.data.source.root = b'\x42' * 32

    sign_attestation(spec, state, attestation)

    yield from run_attestation_processing(spec, state, attestation, False)


@with_all_phases
@spec_state_test
def test_empty_aggregation_bits(spec, state):
<<<<<<< HEAD
    next_slot(spec, state)
    attestation = get_valid_attestation(spec, state)
    next_slots(spec, state, spec.MIN_ATTESTATION_INCLUSION_DELAY)
=======
    attestation = get_valid_attestation(spec, state, empty=True)
    state.slot += spec.MIN_ATTESTATION_INCLUSION_DELAY
>>>>>>> d07aa003

    assert attestation.aggregation_bits == Bitlist[spec.MAX_VALIDATORS_PER_COMMITTEE](
        *([0b0] * len(attestation.aggregation_bits)))

    yield from run_attestation_processing(spec, state, attestation)


@with_all_phases
@spec_state_test
def test_too_many_aggregation_bits(spec, state):
    attestation = get_valid_attestation(spec, state, signed=True)
    next_slots(spec, state, spec.MIN_ATTESTATION_INCLUSION_DELAY)

    # one too many bits
    attestation.aggregation_bits.append(0b0)

    yield from run_attestation_processing(spec, state, attestation, False)


@with_all_phases
@spec_state_test
def test_too_few_aggregation_bits(spec, state):
    attestation = get_valid_attestation(spec, state)
    next_slots(spec, state, spec.MIN_ATTESTATION_INCLUSION_DELAY)

    attestation.aggregation_bits = Bitlist[spec.MAX_VALIDATORS_PER_COMMITTEE](
        *([0b1] + [0b0] * (len(attestation.aggregation_bits) - 1)))

    sign_attestation(spec, state, attestation)

    # one too few bits
    attestation.aggregation_bits = attestation.aggregation_bits[:-1]

    yield from run_attestation_processing(spec, state, attestation, False)<|MERGE_RESOLUTION|>--- conflicted
+++ resolved
@@ -263,14 +263,9 @@
 @with_all_phases
 @spec_state_test
 def test_empty_aggregation_bits(spec, state):
-<<<<<<< HEAD
     next_slot(spec, state)
-    attestation = get_valid_attestation(spec, state)
-    next_slots(spec, state, spec.MIN_ATTESTATION_INCLUSION_DELAY)
-=======
     attestation = get_valid_attestation(spec, state, empty=True)
-    state.slot += spec.MIN_ATTESTATION_INCLUSION_DELAY
->>>>>>> d07aa003
+    next_slots(spec, state, spec.MIN_ATTESTATION_INCLUSION_DELAY)
 
     assert attestation.aggregation_bits == Bitlist[spec.MAX_VALIDATORS_PER_COMMITTEE](
         *([0b0] * len(attestation.aggregation_bits)))
