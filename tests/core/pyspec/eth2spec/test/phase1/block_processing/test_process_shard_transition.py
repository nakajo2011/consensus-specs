from eth2spec.test.context import (
    PHASE0,
    with_all_phases_except,
    only_full_crosslink,
    spec_state_test,
)
from eth2spec.test.helpers.attestations import (
    get_valid_attestation,
    run_attestation_processing,
)
from eth2spec.test.helpers.shard_transitions import (
<<<<<<< HEAD
    run_shard_transition_processing,
    is_full_crosslink,
=======
    run_shard_transitions_processing,
>>>>>>> 7a461818
)
from eth2spec.test.helpers.shard_block import (
    build_shard_block,
    get_shard_transitions,
    get_sample_shard_block_body,
    get_committee_index_of_shard,
)
from eth2spec.test.helpers.state import transition_to, transition_to_valid_shard_slot, next_slot


def get_initial_env(spec, state, target_len_offset_slot):
    transition_to_valid_shard_slot(spec, state)
    committee_index = spec.CommitteeIndex(0)
    target_shard_slot = state.slot + target_len_offset_slot - 1
    shard = spec.compute_shard_from_committee_index(state, committee_index, target_shard_slot)
    assert state.shard_states[shard].slot == state.slot - 1
    return state, shard, target_shard_slot


def get_attestations_and_shard_transitions(spec, state, shard_block_dict):
    shard_transitions = get_shard_transitions(spec, state, shard_block_dict)
    attestations = [
        get_valid_attestation(
            spec, state,
            index=get_committee_index_of_shard(spec, state, state.slot, shard),
            shard_transition=shard_transition,
            signed=True,
        )
        for shard, shard_transition in enumerate(shard_transitions)
        if shard_transition != spec.ShardTransition()
    ]
    return attestations, shard_transitions


def run_successful_crosslink_tests(spec, state, target_len_offset_slot):
    state, shard, target_shard_slot = get_initial_env(spec, state, target_len_offset_slot)
    init_slot = state.slot

    # Create SignedShardBlock at init_slot
    shard_block = build_shard_block(
        spec, state, shard,
        slot=init_slot, body=get_sample_shard_block_body(spec, is_max=True), signed=True
    )

    # Transition state to target shard slot
    transition_to(spec, state, target_shard_slot)

    # Create a shard_transitions that would be included at beacon block `target_shard_slot + 1`
    shard_block_dict = {shard: [shard_block]}
    attestations, shard_transitions = get_attestations_and_shard_transitions(spec, state, shard_block_dict)

    next_slot(spec, state)

    for attestation in attestations:
        _, _, _ = run_attestation_processing(spec, state, attestation)

    winning_roots = spec.get_shard_winning_roots(state, shard)
    assert len(winning_roots) == 1
    shard_transition = shard_transitions[shard]
    assert winning_roots[0] == shard_transition.hash_tree_root()

    pre_gasprice = state.shard_states[shard].gasprice
    pre_shard_states = state.shard_states.copy()
    yield from run_shard_transition_processing(spec, state, shard_transition)

    for index, shard_state in enumerate(state.shard_states):
        if index == shard:
            assert shard_state != pre_shard_states[index]
            assert shard_state == shard_transition.shard_states[len(shard_transition.shard_states) - 1]
            assert shard_state.latest_block_root == shard_block.message.hash_tree_root()
            if target_len_offset_slot == 1:
                assert shard_state.gasprice > pre_gasprice
        else:
            assert shard_state == pre_shard_states[index]

    if spec.fork == PHASE0:
        for pending_attestation in state.current_epoch_attestations:
            assert bool(pending_attestation.crosslink_success) is True
    else:
        participants = spec.get_unslashed_attesting_indices(state, attestations)
        active_indices = spec.get_active_validator_indices(state, spec.get_current_epoch(state))
        for participant in participants:
            position = active_indices.index(participant)
            assert state.current_epoch_reward_flags[position][spec.FLAG_CROSSLINK]


@with_all_phases_except([PHASE0])
@spec_state_test
@only_full_crosslink
def test_basic_crosslinks(spec, state):
    yield from run_successful_crosslink_tests(spec, state, target_len_offset_slot=1)


@with_all_phases_except([PHASE0])
@spec_state_test
@only_full_crosslink
def test_multiple_offset_slots(spec, state):
    yield from run_successful_crosslink_tests(spec, state, target_len_offset_slot=2)


@with_all_phases_except([PHASE0])
@spec_state_test
@only_full_crosslink
def test_no_winning_root(spec, state):
    state, shard, target_shard_slot = get_initial_env(spec, state, target_len_offset_slot=1)
    init_slot = state.slot

    # Create SignedShardBlock at init_slot
    shard_block = build_shard_block(
        spec, state, shard,
        slot=init_slot, body=get_sample_shard_block_body(spec, is_max=True), signed=True
    )

    # Transition state to target shard slot
    transition_to(spec, state, target_shard_slot)

    # Create a shard_transitions that would be included at beacon block `target_shard_slot + 1`
    shard_transitions = get_shard_transitions(spec, state, {shard: [shard_block]})
    shard_transition = shard_transitions[shard]
    committee_index = get_committee_index_of_shard(spec, state, state.slot, shard)
    attestation = get_valid_attestation(
        spec, state,
        index=committee_index,
        shard_transition=shard_transition,
        # Decrease attested participants to 1/3 committee
        filter_participant_set=lambda committee: set(list(committee)[:len(committee) // 3]),
        signed=True,
    )

    next_slot(spec, state)

    _, _, _ = run_attestation_processing(spec, state, attestation)

    winning_roots = spec.get_shard_winning_roots(state, shard)
    assert len(winning_roots) == 0

    # No winning root, shard_transition should fail
    yield from run_shard_transition_processing(spec, state, shard_transition, valid=False)


@with_all_phases_except([PHASE0])
@spec_state_test
@only_full_crosslink
def test_wrong_shard_transition_root(spec, state):
    state, shard, target_shard_slot = get_initial_env(spec, state, target_len_offset_slot=1)
    init_slot = state.slot

    # Create SignedShardBlock at init_slot
    shard_block = build_shard_block(
        spec, state, shard,
        slot=init_slot, body=get_sample_shard_block_body(spec, is_max=True), signed=True
    )

    # Transition state to target shard slot
    transition_to(spec, state, target_shard_slot)

    # Create a shard_transitions that would be included at beacon block `target_shard_slot + 1`
    shard_transitions = get_shard_transitions(spec, state, {shard: [shard_block]})
    shard_transition = shard_transitions[shard]
    wrong_shard_transition = shard_transition.copy()
    wrong_shard_transition.shard_states[shard].gasprice = shard_transition.shard_states[shard].gasprice + 1
    committee_index = get_committee_index_of_shard(spec, state, state.slot, shard)
    attestation = get_valid_attestation(
        spec, state,
        index=committee_index,
        shard_transition=wrong_shard_transition,
        signed=True,
    )

    next_slot(spec, state)

    _, _, _ = run_attestation_processing(spec, state, attestation)

    # Check if winning root != shard_transition.hash_tree_root()
    winning_roots = spec.get_shard_winning_roots(state, shard)
    assert len(winning_roots) == 1
    shard_transition = shard_transitions[shard]
    assert winning_roots[0] != shard_transition.hash_tree_root()

    yield from run_shard_transition_processing(spec, state, shard_transition, valid=False)<|MERGE_RESOLUTION|>--- conflicted
+++ resolved
@@ -9,12 +9,7 @@
     run_attestation_processing,
 )
 from eth2spec.test.helpers.shard_transitions import (
-<<<<<<< HEAD
     run_shard_transition_processing,
-    is_full_crosslink,
-=======
-    run_shard_transitions_processing,
->>>>>>> 7a461818
 )
 from eth2spec.test.helpers.shard_block import (
     build_shard_block,
