import pytest
from dataclasses import dataclass
import importlib

from eth2spec.phase0 import mainnet as spec_phase0_mainnet, minimal as spec_phase0_minimal
from eth2spec.altair import mainnet as spec_altair_mainnet, minimal as spec_altair_minimal
from eth2spec.bellatrix import mainnet as spec_bellatrix_mainnet, minimal as spec_bellatrix_minimal
from eth2spec.capella import mainnet as spec_capella_mainnet, minimal as spec_capella_minimal
from eth2spec.eip4844 import mainnet as spec_eip4844_mainnet, minimal as spec_eip4844_minimal
from eth2spec.utils import bls

from .exceptions import SkippedTest
from .helpers.constants import (
    PHASE0, ALTAIR, BELLATRIX, CAPELLA, EIP4844,
    MINIMAL, MAINNET,
    ALL_PHASES,
    ALL_FORK_UPGRADES,
)
from .helpers.forks import is_post_fork
from .helpers.typing import SpecForkName, PresetBaseName
from .helpers.genesis import create_genesis_state
from .utils import (
    vector_test,
    with_meta_tags,
)

from random import Random
from typing import Any, Callable, Sequence, TypedDict, Protocol, Dict

from lru import LRU

# Without pytest CLI arg or pyspec-test-generator 'preset' argument, this will be the config to apply.
DEFAULT_TEST_PRESET = MINIMAL

# Without pytest CLI arg or pyspec-test-generator 'run-phase' argument, this will be the config to apply.
DEFAULT_PYTEST_FORKS = ALL_PHASES


# TODO: currently phases are defined as python modules.
# It would be better if they would be more well-defined interfaces for stronger typing.

class Configuration(Protocol):
    PRESET_BASE: str


class Spec(Protocol):
    fork: str
    config: Configuration


class SpecPhase0(Spec):
    ...


class SpecAltair(Spec):
    ...


class SpecBellatrix(Spec):
    ...


class SpecCapella(Spec):
    ...


@dataclass(frozen=True)
class ForkMeta:
    pre_fork_name: str
    post_fork_name: str
    fork_epoch: int


spec_targets: Dict[PresetBaseName, Dict[SpecForkName, Spec]] = {
    MINIMAL: {
        PHASE0: spec_phase0_minimal,
        ALTAIR: spec_altair_minimal,
        BELLATRIX: spec_bellatrix_minimal,
        CAPELLA: spec_capella_minimal,
        EIP4844: spec_eip4844_minimal,
    },
    MAINNET: {
        PHASE0: spec_phase0_mainnet,
        ALTAIR: spec_altair_mainnet,
        BELLATRIX: spec_bellatrix_mainnet,
        CAPELLA: spec_capella_mainnet,
        EIP4844: spec_eip4844_mainnet
    },
}


class SpecForks(TypedDict, total=False):
    PHASE0: SpecPhase0
    ALTAIR: SpecAltair
    BELLATRIX: SpecBellatrix
    CAPELLA: SpecCapella


def _prepare_state(balances_fn: Callable[[Any], Sequence[int]], threshold_fn: Callable[[Any], int],
                   spec: Spec, phases: SpecForks):
    balances = balances_fn(spec)
    activation_threshold = threshold_fn(spec)
    state = create_genesis_state(spec=spec, validator_balances=balances,
                                 activation_threshold=activation_threshold)
    return state


_custom_state_cache_dict = LRU(size=10)


def with_custom_state(balances_fn: Callable[[Any], Sequence[int]],
                      threshold_fn: Callable[[Any], int]):
    def deco(fn):
        def entry(*args, spec: Spec, phases: SpecForks, **kw):
            # make a key for the state, unique to the fork + config (incl preset choice) and balances/activations
            key = (spec.fork, spec.config.__hash__(), spec.__file__, balances_fn, threshold_fn)
            global _custom_state_cache_dict
            if key not in _custom_state_cache_dict:
                state = _prepare_state(balances_fn, threshold_fn, spec, phases)
                _custom_state_cache_dict[key] = state.get_backing()

            # Take an entry out of the LRU.
            # No copy is necessary, as we wrap the immutable backing with a new view.
            state = spec.BeaconState(backing=_custom_state_cache_dict[key])
            kw['state'] = state
            return fn(*args, spec=spec, phases=phases, **kw)
        return entry
    return deco


def default_activation_threshold(spec: Spec):
    """
    Helper method to use the default balance activation threshold for state creation for tests.
    Usage: `@with_custom_state(threshold_fn=default_activation_threshold, ...)`
    """
    return spec.MAX_EFFECTIVE_BALANCE


def zero_activation_threshold(spec: Spec):
    """
    Helper method to use 0 gwei as the activation threshold for state creation for tests.
    Usage: `@with_custom_state(threshold_fn=zero_activation_threshold, ...)`
    """
    return 0


def default_balances(spec: Spec):
    """
    Helper method to create a series of default balances.
    Usage: `@with_custom_state(balances_fn=default_balances, ...)`
    """
    num_validators = spec.SLOTS_PER_EPOCH * 8
    return [spec.MAX_EFFECTIVE_BALANCE] * num_validators


def scaled_churn_balances(spec: Spec):
    """
    Helper method to create enough validators to scale the churn limit.
    (This is *firmly* over the churn limit -- thus the +2 instead of just +1)
    See the second argument of ``max`` in ``get_validator_churn_limit``.
    Usage: `@with_custom_state(balances_fn=scaled_churn_balances, ...)`
    """
    num_validators = spec.config.CHURN_LIMIT_QUOTIENT * (2 + spec.config.MIN_PER_EPOCH_CHURN_LIMIT)
    return [spec.MAX_EFFECTIVE_BALANCE] * num_validators


with_state = with_custom_state(default_balances, default_activation_threshold)


def low_balances(spec: Spec):
    """
    Helper method to create a series of low balances.
    Usage: `@with_custom_state(balances_fn=low_balances, ...)`
    """
    num_validators = spec.SLOTS_PER_EPOCH * 8
    # Technically the balances cannot be this low starting from genesis, but it is useful for testing
    low_balance = 18 * 10 ** 9
    return [low_balance] * num_validators


def misc_balances(spec: Spec):
    """
    Helper method to create a series of balances that includes some misc. balances.
    Usage: `@with_custom_state(balances_fn=misc_balances, ...)`
    """
    num_validators = spec.SLOTS_PER_EPOCH * 8
    balances = [spec.MAX_EFFECTIVE_BALANCE * 2 * i // num_validators for i in range(num_validators)]
    rng = Random(1234)
    rng.shuffle(balances)
    return balances


def misc_balances_in_default_range_with_many_validators(spec: Spec):
    """
    Helper method to create a series of balances that includes some misc. balances but
    none that are below the ``EJECTION_BALANCE``.
    """
    # Double validators to facilitate randomized testing
    num_validators = spec.SLOTS_PER_EPOCH * 8 * 2
    floor = spec.config.EJECTION_BALANCE + spec.EFFECTIVE_BALANCE_INCREMENT
    balances = [
        max(spec.MAX_EFFECTIVE_BALANCE * 2 * i // num_validators, floor) for i in range(num_validators)
    ]
    rng = Random(1234)
    rng.shuffle(balances)
    return balances


def low_single_balance(spec: Spec):
    """
    Helper method to create a single of balance of 1 Gwei.
    Usage: `@with_custom_state(balances_fn=low_single_balance, ...)`
    """
    return [1]


def large_validator_set(spec: Spec):
    """
    Helper method to create a large series of default balances.
    Usage: `@with_custom_state(balances_fn=default_balances, ...)`
    """
    num_validators = 2 * spec.SLOTS_PER_EPOCH * spec.MAX_COMMITTEES_PER_SLOT * spec.TARGET_COMMITTEE_SIZE
    return [spec.MAX_EFFECTIVE_BALANCE] * num_validators


def single_phase(fn):
    """
    Decorator that filters out the phases data.
    most state tests only focus on behavior of a single phase (the "spec").
    This decorator is applied as part of spec_state_test(fn).
    """
    def entry(*args, **kw):
        if 'phases' in kw:
            kw.pop('phases')
        return fn(*args, **kw)
    return entry


# BLS is turned on by default, it can be disabled in tests by overriding this, or using `--disable-bls`.
# *This is for performance purposes during TESTING, DO NOT DISABLE IN PRODUCTION*.
# The runner of the test can indicate the preferred setting (test generators prefer BLS to be ON).
# - Some tests are marked as BLS-requiring, and ignore this setting.
#    (tests that express differences caused by BLS, e.g. invalid signatures being rejected)
# - Some other tests are marked as BLS-ignoring, and ignore this setting.
#    (tests that are heavily performance impacted / require unsigned state transitions)
# - Most tests respect the BLS setting.
DEFAULT_BLS_ACTIVE = True


is_pytest = True


def dump_skipping_message(reason: str) -> None:
    message = f"[Skipped test] {reason}"
    if is_pytest:
        pytest.skip(message)
    else:
        raise SkippedTest(message)


def spec_test(fn):
    # Bls switch must be wrapped by vector_test,
    # to fully go through the yielded bls switch data, before setting back the BLS setting.
    # A test may apply BLS overrides such as @always_bls,
    #  but if it yields data (n.b. @always_bls yields the bls setting), it should be wrapped by this decorator.
    #  This is why @alway_bls has its own bls switch, since the override is beyond the reach of the outer switch.
    return vector_test()(bls_switch(fn))


# shorthand for decorating @spec_test() @with_state @single_phase
def spec_state_test(fn):
    return spec_test(with_state(single_phase(fn)))


def spec_configured_state_test(conf):
    overrides = with_config_overrides(conf)

    def decorator(fn):
        return spec_test(overrides(with_state(single_phase(fn))))
    return decorator


def _check_current_version(spec, state, version_name):
    fork_version_field = version_name.upper() + '_FORK_VERSION'
    try:
        fork_version = getattr(spec.config, fork_version_field)
    except Exception:
        return False
    else:
        return state.fork.current_version == fork_version


def config_fork_epoch_overrides(spec, state):
    if state.fork.current_version == spec.config.GENESIS_FORK_VERSION:
<<<<<<< HEAD
        return {}

    for fork in ALL_PHASES:
        if fork != PHASE0 and _check_current_version(spec, state, fork):
            overrides = {}
            for f in ALL_PHASES:
                if f != PHASE0 and is_post_fork(fork, f):
                    overrides[f.upper() + '_FORK_EPOCH'] = spec.GENESIS_EPOCH
            return overrides
=======
        pass
    elif _check_current_version(spec, state, ALTAIR):
        overrides['ALTAIR_FORK_EPOCH'] = spec.GENESIS_EPOCH
    elif _check_current_version(spec, state, BELLATRIX):
        overrides['ALTAIR_FORK_EPOCH'] = spec.GENESIS_EPOCH
        overrides['BELLATRIX_FORK_EPOCH'] = spec.GENESIS_EPOCH
    elif _check_current_version(spec, state, CAPELLA):
        overrides['ALTAIR_FORK_EPOCH'] = spec.GENESIS_EPOCH
        overrides['BELLATRIX_FORK_EPOCH'] = spec.GENESIS_EPOCH
        overrides['CAPELLA_FORK_EPOCH'] = spec.GENESIS_EPOCH
    elif _check_current_version(spec, state, EIP4844):
        overrides['ALTAIR_FORK_EPOCH'] = spec.GENESIS_EPOCH
        overrides['BELLATRIX_FORK_EPOCH'] = spec.GENESIS_EPOCH
        overrides['CAPELLA_FORK_EPOCH'] = spec.GENESIS_EPOCH
        overrides['EIP4844_FORK_EPOCH'] = spec.GENESIS_EPOCH
    elif _check_current_version(spec, state, SHARDING):
        overrides['ALTAIR_FORK_EPOCH'] = spec.GENESIS_EPOCH
        overrides['BELLATRIX_FORK_EPOCH'] = spec.GENESIS_EPOCH
        overrides['CAPELLA_FORK_EPOCH'] = spec.GENESIS_EPOCH
        overrides['SHARDING_FORK_EPOCH'] = spec.GENESIS_EPOCH
    else:
        assert False  # Fork is missing
    return overrides
>>>>>>> 208da34a


def spec_state_test_with_matching_config(fn):
    def decorator(fn):
        def wrapper(*args, spec: Spec, **kw):
            conf = config_fork_epoch_overrides(spec, kw['state'])
            overrides = with_config_overrides(conf)
            return overrides(fn)(*args, spec=spec, **kw)
        return wrapper
    return spec_test(with_state(decorator(single_phase(fn))))


def expect_assertion_error(fn):
    bad = False
    try:
        fn()
        bad = True
    except AssertionError:
        pass
    except IndexError:
        # Index errors are special; the spec is not explicit on bound checking, an IndexError is like a failed assert.
        pass
    if bad:
        raise AssertionError('expected an assertion error, but got none.')


def never_bls(fn):
    """
    Decorator to apply on ``bls_switch`` decorator to force BLS de-activation. Useful to mark tests as BLS-ignorant.
    This decorator may only be applied to yielding spec test functions, and should be wrapped by vector_test,
     as the yielding needs to complete before setting back the BLS setting.
    """
    def entry(*args, **kw):
        # override bls setting
        kw['bls_active'] = False
        return bls_switch(fn)(*args, **kw)
    return with_meta_tags({'bls_setting': 2})(entry)


def always_bls(fn):
    """
    Decorator to apply on ``bls_switch`` decorator to force BLS activation. Useful to mark tests as BLS-dependent.
    This decorator may only be applied to yielding spec test functions, and should be wrapped by vector_test,
     as the yielding needs to complete before setting back the BLS setting.
    """
    def entry(*args, **kw):
        # override bls setting
        kw['bls_active'] = True
        return bls_switch(fn)(*args, **kw)
    return with_meta_tags({'bls_setting': 1})(entry)


def bls_switch(fn):
    """
    Decorator to make a function execute with BLS ON, or BLS off.
    Based on an optional bool argument ``bls_active``, passed to the function at runtime.
    This decorator may only be applied to yielding spec test functions, and should be wrapped by vector_test,
     as the yielding needs to complete before setting back the BLS setting.
    """
    def entry(*args, **kw):
        old_state = bls.bls_active
        bls.bls_active = kw.pop('bls_active', DEFAULT_BLS_ACTIVE)
        res = fn(*args, **kw)
        if res is not None:
            yield from res
        bls.bls_active = old_state
    return entry


def disable_process_reveal_deadlines(fn):
    """
    Decorator to make a function execute with `process_reveal_deadlines` OFF.
    This is for testing long-range epochs transition without considering the reveal-deadline slashing effect.
    """
    def entry(*args, spec: Spec, **kw):
        if hasattr(spec, 'process_reveal_deadlines'):
            old_state = spec.process_reveal_deadlines
            spec.process_reveal_deadlines = lambda state: None

        yield from fn(*args, spec=spec, **kw)

        if hasattr(spec, 'process_reveal_deadlines'):
            spec.process_reveal_deadlines = old_state

    return with_meta_tags({'reveal_deadlines_setting': 1})(entry)


def with_all_phases(fn):
    """
    A decorator for running a test with every phase
    """
    return with_phases(ALL_PHASES)(fn)


def with_all_phases_from(earliest_phase):
    """
    A decorator factory for running a tests with every phase except the ones listed
    """
    def decorator(fn):
        return with_phases([phase for phase in ALL_PHASES if is_post_fork(phase, earliest_phase)])(fn)
    return decorator


def with_all_phases_except(exclusion_phases):
    """
    A decorator factory for running a tests with every phase except the ones listed
    """
    def decorator(fn):
        return with_phases([phase for phase in ALL_PHASES if phase not in exclusion_phases])(fn)
    return decorator


with_altair_and_later = with_all_phases_from(ALTAIR)
with_bellatrix_and_later = with_all_phases_from(BELLATRIX)
with_capella_and_later = with_all_phases_from(CAPELLA)
with_eip4844_and_later = with_all_phases_from(EIP4844)


def _get_preset_targets(kw):
    preset_name = DEFAULT_TEST_PRESET
    if 'preset' in kw:
        preset_name = kw.pop('preset')
    return spec_targets[preset_name]


def _get_run_phases(phases, kw):
    """
    Return the fork names for the base `spec` in test cases
    """
    if 'phase' in kw:
        # Limit phases if one explicitly specified
        phase = kw.pop('phase')
        if phase not in phases:
            dump_skipping_message(f"doesn't support this fork: {phase}")
            return None
        run_phases = [phase]
    else:
        # If pytest `--fork` flag is set, filter out the rest of the forks
        run_phases = set(phases).intersection(DEFAULT_PYTEST_FORKS)

    return run_phases


def _get_available_phases(run_phases, other_phases):
    """
    Return the available fork names for multi-phase tests
    """
    available_phases = set(run_phases)
    if other_phases is not None:
        available_phases |= set(other_phases)
    return available_phases


def _run_test_case_with_phases(fn, phases, other_phases, kw, args, is_fork_transition=False):
    run_phases = _get_run_phases(phases, kw)

    if len(run_phases) == 0:
        if not is_fork_transition:
            dump_skipping_message("none of the recognized phases are executable, skipping test.")
        return None

    available_phases = _get_available_phases(run_phases, other_phases)

    targets = _get_preset_targets(kw)

    # Populate all phases for multi-phase tests
    phase_dir = {}
    for phase in available_phases:
        phase_dir[phase] = targets[phase]

    # Return is ignored whenever multiple phases are ran.
    # This return is for test generators to emit python generators (yielding test vector outputs)
    for phase in run_phases:
        ret = fn(spec=targets[phase], phases=phase_dir, *args, **kw)

    return ret


def with_phases(phases, other_phases=None):
    """
    Decorator factory that returns a decorator that runs a test for the appropriate phases.
    Additional phases that do not initially run, but are made available through the test, are optional.
    """
    def decorator(fn):
        def wrapper(*args, **kw):
            if 'fork_metas' in kw:
                fork_metas = kw.pop('fork_metas')
                if 'phase' in kw:
                    # When running test generator, it sets specific `phase`
                    phase = kw['phase']
                    _phases = [phase]
                    _other_phases = [ALL_FORK_UPGRADES[phase]]
                    ret = _run_test_case_with_phases(fn, _phases, _other_phases, kw, args, is_fork_transition=True)
                else:
                    # When running pytest, go through `fork_metas` instead of using `phases`
                    for fork_meta in fork_metas:
                        _phases = [fork_meta.pre_fork_name]
                        _other_phases = [fork_meta.post_fork_name]
                        ret = _run_test_case_with_phases(fn, _phases, _other_phases, kw, args, is_fork_transition=True)
            else:
                ret = _run_test_case_with_phases(fn, phases, other_phases, kw, args)
            return ret
        return wrapper
    return decorator


def with_presets(preset_bases, reason=None):
    available_presets = set(preset_bases)

    def decorator(fn):
        def wrapper(*args, spec: Spec, **kw):
            if spec.config.PRESET_BASE not in available_presets:
                message = f"doesn't support this preset base: {spec.config.PRESET_BASE}."
                if reason is not None:
                    message = f"{message} Reason: {reason}"
                dump_skipping_message(message)
                return None

            return fn(*args, spec=spec, **kw)
        return wrapper
    return decorator


class quoted_str(str):
    pass


def _get_basic_dict(ssz_dict: Dict[str, Any]) -> Dict[str, Any]:
    """
    Get dict of basic types from a dict of SSZ objects.
    """
    result = {}
    for k, v in ssz_dict.items():
        if isinstance(v, int):
            value = int(v)
        elif isinstance(v, bytes):
            value = bytes(bytearray(v))
        else:
            value = quoted_str(v)
        result[k] = value
    return result


def _get_copy_of_spec(spec):
    fork = spec.fork
    preset = spec.config.PRESET_BASE
    module_path = f"eth2spec.{fork}.{preset}"
    module_spec = importlib.util.find_spec(module_path)
    module = importlib.util.module_from_spec(module_spec)
    module_spec.loader.exec_module(module)
    return module


def with_config_overrides(config_overrides):
    """
    WARNING: the spec_test decorator must wrap this, to ensure the decorated test actually runs.
    This decorator forces the test to yield, and pytest doesn't run generator tests, and instead silently passes it.
    Use 'spec_configured_state_test' instead of 'spec_state_test' if you are unsure.

    This is a decorator that applies a dict of config value overrides to the spec during execution.
    """
    def decorator(fn):
        def wrapper(*args, spec: Spec, **kw):
            spec = _get_copy_of_spec(spec)

            # apply our overrides to a copy of it, and apply it to the spec
            config = spec.config._asdict()
            config.update(config_overrides)
            config_types = spec.Configuration.__annotations__
            modified_config = {k: config_types[k](v) for k, v in config.items()}

            # To output the changed config to could be serialized with yaml test vectors,
            # the dict SSZ objects have to be converted into Python built-in types.
            output_config = _get_basic_dict(modified_config)
            yield 'config', 'cfg', output_config

            spec.config = spec.Configuration(**modified_config)

            # Run the function
            out = fn(*args, spec=spec, **kw)
            # If it's not returning None like a normal test function,
            # it's generating things, and we need to complete it before setting back the config.
            if out is not None:
                yield from out
        return wrapper
    return decorator


def only_generator(reason):
    def _decorator(inner):
        def _wrapper(*args, **kwargs):
            if is_pytest:
                dump_skipping_message(reason)
                return None
            return inner(*args, **kwargs)
        return _wrapper
    return _decorator


def with_test_suite_name(suite_name: str):
    def _decorator(inner):
        inner.suite_name = suite_name
        return inner
    return _decorator


#
# Fork transition state tests
#


def set_fork_metas(fork_metas: Sequence[ForkMeta]):
    def decorator(fn):
        def wrapper(*args, **kwargs):
            return fn(*args, fork_metas=fork_metas, **kwargs)
        return wrapper
    return decorator


def with_fork_metas(fork_metas: Sequence[ForkMeta]):
    """
    A decorator to construct a "transition" test from one fork to another.

    Decorator takes a list of `ForkMeta` and each item defines `pre_fork_name`,
    `post_fork_name`, and `fork_epoch`.

    Decorator assumes a transition from the `pre_fork_name` fork to the
    `post_fork_name` fork. The user can supply a `fork_epoch` at which the
    fork occurs or they must compute one (yielding to the generator) during the test
    if more custom behavior is desired.

    A test using this decorator should expect to receive as parameters:
    `state`: the default state constructed for the `pre_fork_name` fork
        according to the `with_state` decorator.
    `fork_epoch`: the `fork_epoch` provided to this decorator, if given.
    `spec`: the version of the eth2 spec corresponding to `pre_fork_name`.
    `post_spec`: the version of the eth2 spec corresponding to `post_fork_name`.
    `pre_tag`: a function to tag data as belonging to `pre_fork_name` fork.
        Used to discriminate data during consumption of the generated spec tests.
    `post_tag`: a function to tag data as belonging to `post_fork_name` fork.
        Used to discriminate data during consumption of the generated spec tests.
    """
    run_yield_fork_meta = yield_fork_meta(fork_metas)
    run_with_phases = with_phases(ALL_PHASES)
    run_set_fork_metas = set_fork_metas(fork_metas)

    def decorator(fn):
        return run_set_fork_metas(run_with_phases(spec_test(with_state(run_yield_fork_meta(fn)))))
    return decorator


def yield_fork_meta(fork_metas: Sequence[ForkMeta]):
    """
    Yield meta fields to `meta.yaml` and pass post spec and meta fields to `fn`.
    """
    def decorator(fn):
        def wrapper(*args, **kw):
            phases = kw.pop('phases')
            spec = kw["spec"]
            try:
                fork_meta = next(filter(lambda m: m.pre_fork_name == spec.fork, fork_metas))
            except StopIteration:
                dump_skipping_message(f"doesn't support this fork: {spec.fork}")

            post_spec = phases[fork_meta.post_fork_name]

            # Reset counter
            pre_fork_counter = 0

            def pre_tag(obj):
                nonlocal pre_fork_counter
                pre_fork_counter += 1
                return obj

            def post_tag(obj):
                return obj

            yield "post_fork", "meta", fork_meta.post_fork_name

            has_fork_epoch = False
            if fork_meta.fork_epoch:
                kw["fork_epoch"] = fork_meta.fork_epoch
                has_fork_epoch = True
                yield "fork_epoch", "meta", fork_meta.fork_epoch

            result = fn(
                *args,
                post_spec=post_spec,
                pre_tag=pre_tag,
                post_tag=post_tag,
                **kw,
            )
            if result is not None:
                for part in result:
                    if part[0] == "fork_epoch":
                        has_fork_epoch = True
                    yield part
            assert has_fork_epoch

            if pre_fork_counter > 0:
                yield "fork_block", "meta", pre_fork_counter - 1

        return wrapper
    return decorator<|MERGE_RESOLUTION|>--- conflicted
+++ resolved
@@ -292,7 +292,6 @@
 
 def config_fork_epoch_overrides(spec, state):
     if state.fork.current_version == spec.config.GENESIS_FORK_VERSION:
-<<<<<<< HEAD
         return {}
 
     for fork in ALL_PHASES:
@@ -302,31 +301,6 @@
                 if f != PHASE0 and is_post_fork(fork, f):
                     overrides[f.upper() + '_FORK_EPOCH'] = spec.GENESIS_EPOCH
             return overrides
-=======
-        pass
-    elif _check_current_version(spec, state, ALTAIR):
-        overrides['ALTAIR_FORK_EPOCH'] = spec.GENESIS_EPOCH
-    elif _check_current_version(spec, state, BELLATRIX):
-        overrides['ALTAIR_FORK_EPOCH'] = spec.GENESIS_EPOCH
-        overrides['BELLATRIX_FORK_EPOCH'] = spec.GENESIS_EPOCH
-    elif _check_current_version(spec, state, CAPELLA):
-        overrides['ALTAIR_FORK_EPOCH'] = spec.GENESIS_EPOCH
-        overrides['BELLATRIX_FORK_EPOCH'] = spec.GENESIS_EPOCH
-        overrides['CAPELLA_FORK_EPOCH'] = spec.GENESIS_EPOCH
-    elif _check_current_version(spec, state, EIP4844):
-        overrides['ALTAIR_FORK_EPOCH'] = spec.GENESIS_EPOCH
-        overrides['BELLATRIX_FORK_EPOCH'] = spec.GENESIS_EPOCH
-        overrides['CAPELLA_FORK_EPOCH'] = spec.GENESIS_EPOCH
-        overrides['EIP4844_FORK_EPOCH'] = spec.GENESIS_EPOCH
-    elif _check_current_version(spec, state, SHARDING):
-        overrides['ALTAIR_FORK_EPOCH'] = spec.GENESIS_EPOCH
-        overrides['BELLATRIX_FORK_EPOCH'] = spec.GENESIS_EPOCH
-        overrides['CAPELLA_FORK_EPOCH'] = spec.GENESIS_EPOCH
-        overrides['SHARDING_FORK_EPOCH'] = spec.GENESIS_EPOCH
-    else:
-        assert False  # Fork is missing
-    return overrides
->>>>>>> 208da34a
 
 
 def spec_state_test_with_matching_config(fn):
