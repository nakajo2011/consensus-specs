from setuptools import setup, find_packages, Command
from setuptools.command.build_py import build_py
from distutils import dir_util
from distutils.util import convert_path
import os
import re
from typing import Dict, NamedTuple, List

FUNCTION_REGEX = r'^def [\w_]*'


class SpecObject(NamedTuple):
    functions: Dict[str, str]
    custom_types: Dict[str, str]
    constants: Dict[str, str]
    ssz_objects: Dict[str, str]


def get_spec(file_name: str) -> SpecObject:
    """
    Takes in the file name of a spec.md file, opens it and returns a parsed spec object.

    Note: This function makes heavy use of the inherent ordering of dicts,
    if this is not supported by your python version, it will not work.
    """
    pulling_from = None  # line number of start of latest object
    current_name = None  # most recent section title
    functions: Dict[str, str] = {}
    constants: Dict[str, str] = {}
    ssz_objects: Dict[str, str] = {}
    function_matcher = re.compile(FUNCTION_REGEX)
    is_ssz = False
    custom_types: Dict[str, str] = {}
    for linenum, line in enumerate(open(file_name).readlines()):
        line = line.rstrip()
        if pulling_from is None and len(line) > 0 and line[0] == '#' and line[-1] == '`':
            current_name = line[line[:-1].rfind('`') + 1: -1]
        if line[:9] == '```python':
            assert pulling_from is None
            pulling_from = linenum + 1
        elif line[:3] == '```':
            pulling_from = None
        else:
            # Handle function definitions & ssz_objects
            if pulling_from is not None:
                # SSZ Object
                if len(line) > 18 and line[:6] == 'class ' and line[-12:] == '(Container):':
                    name = line[6:-12]
                    # Check consistency with markdown header
                    assert name == current_name
                    is_ssz = True
                # function definition
                elif function_matcher.match(line) is not None:
                    current_name = function_matcher.match(line).group(0)
                    is_ssz = False
                if is_ssz:
                    ssz_objects[current_name] = ssz_objects.get(current_name, '') + line + '\n'
                else:
                    functions[current_name] = functions.get(current_name, '') + line + '\n'
            # Handle constant and custom types table entries
            elif pulling_from is None and len(line) > 0 and line[0] == '|':
                row = line[1:].split('|')
                if len(row) >= 2:
                    for i in range(2):
                        row[i] = row[i].strip().strip('`')
                        if '`' in row[i]:
                            row[i] = row[i][:row[i].find('`')]
                    is_constant_def = True
                    if row[0][0] not in 'ABCDEFGHIJKLMNOPQRSTUVWXYZ_':
                        is_constant_def = False
                    for c in row[0]:
                        if c not in 'ABCDEFGHIJKLMNOPQRSTUVWXYZ_0123456789':
                            is_constant_def = False
                    if is_constant_def:
                        constants[row[0]] = row[1].replace('**TBD**', '2**32')
                    elif row[1].startswith('uint') or row[1].startswith('Bytes'):
                        custom_types[row[0]] = row[1]
    return SpecObject(functions, custom_types, constants, ssz_objects)


CONFIG_LOADER = '''
apply_constants_config(globals())
'''

PHASE0_IMPORTS = '''from eth2spec.config.config_util import apply_constants_config
from typing import (
    Any, Callable, Dict, Set, Sequence, Tuple, Optional, TypeVar
)

from dataclasses import (
    dataclass,
    field,
)

from lru import LRU

<<<<<<< HEAD
from eth2spec.utils.ssz.ssz_impl import hash_tree_root, uint_to_bytes
from eth2spec.utils.ssz.ssz_typing import (
    View, boolean, Container, List, Vector, uint8, uint32, uint64,
=======
from eth2spec.utils.ssz.ssz_impl import hash_tree_root, copy
from eth2spec.utils.ssz.ssz_typing import (
    View, boolean, Container, List, Vector, uint64, uint8,
>>>>>>> 6a7a47dd
    Bytes1, Bytes4, Bytes32, Bytes48, Bytes96, Bitlist, Bitvector,
)
from eth2spec.utils import bls

from eth2spec.utils.hash_function import hash

SSZObject = TypeVar('SSZObject', bound=View)
'''
PHASE1_IMPORTS = '''from eth2spec.phase0 import spec as phase0
from eth2spec.config.config_util import apply_constants_config
from typing import (
    Any, Dict, Set, Sequence, NewType, Tuple, TypeVar, Callable, Optional
)

from dataclasses import (
    dataclass,
    field,
)

from lru import LRU

<<<<<<< HEAD
from eth2spec.utils.ssz.ssz_impl import hash_tree_root, uint_to_bytes
=======
from eth2spec.utils.ssz.ssz_impl import hash_tree_root, copy
>>>>>>> 6a7a47dd
from eth2spec.utils.ssz.ssz_typing import (
    View, boolean, Container, List, Vector, uint8, uint32, uint64, bit,
    ByteList, ByteVector, Bytes1, Bytes4, Bytes32, Bytes48, Bytes96, Bitlist, Bitvector,
)
from eth2spec.utils import bls

from eth2spec.utils.hash_function import hash

# Whenever phase 1 is loaded, make sure we have the latest phase0
from importlib import reload
reload(phase0)


SSZVariableName = str
GeneralizedIndex = NewType('GeneralizedIndex', int)
SSZObject = TypeVar('SSZObject', bound=View)
'''
SUNDRY_CONSTANTS_FUNCTIONS = '''
def ceillog2(x: uint64) -> int:
    return (x - 1).bit_length()
'''
PHASE0_SUNDRY_FUNCTIONS = '''
# Monkey patch hash cache
_hash = hash
hash_cache: Dict[bytes, Bytes32] = {}


def get_eth1_data(block: Eth1Block) -> Eth1Data:
    """
    A stub function return mocking Eth1Data.
    """
    return Eth1Data(
        deposit_root=block.deposit_root,
        deposit_count=block.deposit_count,
        block_hash=hash_tree_root(block))


def hash(x: bytes) -> Bytes32:  # type: ignore
    if x not in hash_cache:
        hash_cache[x] = Bytes32(_hash(x))
    return hash_cache[x]


def cache_this(key_fn, value_fn, lru_size):  # type: ignore
    cache_dict = LRU(size=lru_size)

    def wrapper(*args, **kw):  # type: ignore
        key = key_fn(*args, **kw)
        nonlocal cache_dict
        if key not in cache_dict:
            cache_dict[key] = value_fn(*args, **kw)
        return cache_dict[key]
    return wrapper


_compute_shuffled_index = compute_shuffled_index
compute_shuffled_index = cache_this(
    lambda index, index_count, seed: (index, index_count, seed),
    _compute_shuffled_index, lru_size=SLOTS_PER_EPOCH * 3)

_get_total_active_balance = get_total_active_balance
get_total_active_balance = cache_this(
    lambda state: (state.validators.hash_tree_root(), compute_epoch_at_slot(state.slot)),
    _get_total_active_balance, lru_size=10)

_get_base_reward = get_base_reward
get_base_reward = cache_this(
    lambda state, index: (state.validators.hash_tree_root(), state.slot, index),
    _get_base_reward, lru_size=2048)

_get_committee_count_per_slot = get_committee_count_per_slot
get_committee_count_per_slot = cache_this(
    lambda state, epoch: (state.validators.hash_tree_root(), epoch),
    _get_committee_count_per_slot, lru_size=SLOTS_PER_EPOCH * 3)

_get_active_validator_indices = get_active_validator_indices
get_active_validator_indices = cache_this(
    lambda state, epoch: (state.validators.hash_tree_root(), epoch),
    _get_active_validator_indices, lru_size=3)

_get_beacon_committee = get_beacon_committee
get_beacon_committee = cache_this(
    lambda state, slot, index: (state.validators.hash_tree_root(), state.randao_mixes.hash_tree_root(), slot, index),
    _get_beacon_committee, lru_size=SLOTS_PER_EPOCH * MAX_COMMITTEES_PER_SLOT * 3)

_get_matching_target_attestations = get_matching_target_attestations
get_matching_target_attestations = cache_this(
    lambda state, epoch: (state.hash_tree_root(), epoch),
    _get_matching_target_attestations, lru_size=10)

_get_matching_head_attestations = get_matching_head_attestations
get_matching_head_attestations = cache_this(
    lambda state, epoch: (state.hash_tree_root(), epoch),
    _get_matching_head_attestations, lru_size=10)

_get_attesting_indices = get_attesting_indices
get_attesting_indices = cache_this(
    lambda state, data, bits: (
        state.randao_mixes.hash_tree_root(),
        state.validators.hash_tree_root(), data.hash_tree_root(), bits.hash_tree_root()
    ),
    _get_attesting_indices, lru_size=SLOTS_PER_EPOCH * MAX_COMMITTEES_PER_SLOT * 3)'''


PHASE1_SUNDRY_FUNCTIONS = '''

def get_block_data_merkle_root(data: ByteList) -> Root:
    # To get the Merkle root of the block data, we need the Merkle root without the length mix-in
    # The below implements this in the Remerkleable framework
    return Root(data.get_backing().get_left().merkle_root())


_get_start_shard = get_start_shard
get_start_shard = cache_this(
    lambda state, slot: (state.validators.hash_tree_root(), slot),
    _get_start_shard, lru_size=SLOTS_PER_EPOCH * 3)'''


def objects_to_spec(spec_object: SpecObject, imports: str, fork: str) -> str:
    """
    Given all the objects that constitute a spec, combine them into a single pyfile.
    """
    new_type_definitions = (
        '\n\n'.join(
            [
                f"class {key}({value}):\n    pass\n"
                for key, value in spec_object.custom_types.items()
            ]
        )
    )
    for k in list(spec_object.functions):
        if "ceillog2" in k:
            del spec_object.functions[k]
    functions_spec = '\n\n'.join(spec_object.functions.values())
    for k in list(spec_object.constants.keys()):
        if k == "BLS12_381_Q":
            spec_object.constants[k] += "  # noqa: E501"
    constants_spec = '\n'.join(map(lambda x: '%s = %s' % (x, spec_object.constants[x]), spec_object.constants))
    ssz_objects_instantiation_spec = '\n\n'.join(spec_object.ssz_objects.values())
    spec = (
            imports
            + '\n\n' + f"fork = \'{fork}\'\n"
            + '\n\n' + new_type_definitions
            + '\n' + SUNDRY_CONSTANTS_FUNCTIONS
            + '\n\n' + constants_spec
            + '\n\n' + CONFIG_LOADER
            + '\n\n' + ssz_objects_instantiation_spec
            + '\n\n' + functions_spec
            + '\n' + PHASE0_SUNDRY_FUNCTIONS
    )
    if fork == 'phase1':
        spec += '\n' + PHASE1_SUNDRY_FUNCTIONS
    spec += '\n'
    return spec


def combine_functions(old_functions: Dict[str, str], new_functions: Dict[str, str]) -> Dict[str, str]:
    for key, value in new_functions.items():
        old_functions[key] = value
    return old_functions


def combine_constants(old_constants: Dict[str, str], new_constants: Dict[str, str]) -> Dict[str, str]:
    for key, value in new_constants.items():
        old_constants[key] = value
    return old_constants


ignored_dependencies = [
    'bit', 'boolean', 'Vector', 'List', 'Container', 'BLSPubkey', 'BLSSignature',
    'Bytes1', 'Bytes4', 'Bytes32', 'Bytes48', 'Bytes96', 'Bitlist', 'Bitvector',
    'uint8', 'uint16', 'uint32', 'uint64', 'uint128', 'uint256',
    'bytes', 'byte', 'ByteList', 'ByteVector'
]


def dependency_order_ssz_objects(objects: Dict[str, str], custom_types: Dict[str, str]) -> None:
    """
    Determines which SSZ Object is dependent on which other and orders them appropriately
    """
    items = list(objects.items())
    for key, value in items:
        dependencies = []
        for line in value.split('\n'):
            if not re.match(r'\s+\w+: .+', line):
                continue  # skip whitespace etc.
            line = line[line.index(':') + 1:]  # strip of field name
            if '#' in line:
                line = line[:line.index('#')]  # strip of comment
            dependencies.extend(re.findall(r'(\w+)', line))  # catch all legible words, potential dependencies
        dependencies = filter(lambda x: '_' not in x and x.upper() != x, dependencies)  # filter out constants
        dependencies = filter(lambda x: x not in ignored_dependencies, dependencies)
        dependencies = filter(lambda x: x not in custom_types, dependencies)
        for dep in dependencies:
            key_list = list(objects.keys())
            for item in [dep, key] + key_list[key_list.index(dep)+1:]:
                objects[item] = objects.pop(item)


def combine_ssz_objects(old_objects: Dict[str, str], new_objects: Dict[str, str], custom_types) -> Dict[str, str]:
    """
    Takes in old spec and new spec ssz objects, combines them,
    and returns the newer versions of the objects in dependency order.
    """
    for key, value in new_objects.items():
        old_objects[key] = value
    return old_objects


def combine_spec_objects(spec0: SpecObject, spec1: SpecObject) -> SpecObject:
    """
    Takes in two spec variants (as tuples of their objects) and combines them using the appropriate combiner function.
    """
    functions0, custom_types0, constants0, ssz_objects0 = spec0
    functions1, custom_types1, constants1, ssz_objects1 = spec1
    functions = combine_functions(functions0, functions1)
    custom_types = combine_constants(custom_types0, custom_types1)
    constants = combine_constants(constants0, constants1)
    ssz_objects = combine_ssz_objects(ssz_objects0, ssz_objects1, custom_types)
    return SpecObject(functions, custom_types, constants, ssz_objects)


fork_imports = {
    'phase0': PHASE0_IMPORTS,
    'phase1': PHASE1_IMPORTS,
}


def build_spec(fork: str, source_files: List[str]) -> str:
    all_specs = [get_spec(spec) for spec in source_files]

    spec_object = all_specs[0]
    for value in all_specs[1:]:
        spec_object = combine_spec_objects(spec_object, value)

    dependency_order_ssz_objects(spec_object.ssz_objects, spec_object.custom_types)

    return objects_to_spec(spec_object, fork_imports[fork], fork)


class PySpecCommand(Command):
    """Convert spec markdown files to a spec python file"""

    description = "Convert spec markdown files to a spec python file"

    spec_fork: str
    md_doc_paths: str
    parsed_md_doc_paths: List[str]
    out_dir: str

    # The format is (long option, short option, description).
    user_options = [
        ('spec-fork=', None, "Spec fork to tag build with. Used to select md-docs defaults."),
        ('md-doc-paths=', None, "List of paths of markdown files to build spec with"),
        ('out-dir=', None, "Output directory to write spec package to")
    ]

    def initialize_options(self):
        """Set default values for options."""
        # Each user option must be listed here with their default value.
        self.spec_fork = 'phase0'
        self.md_doc_paths = ''
        self.out_dir = 'pyspec_output'

    def finalize_options(self):
        """Post-process options."""
        if len(self.md_doc_paths) == 0:
            print("no paths were specified, using default markdown file paths for pyspec"
                  " build (spec fork: %s)" % self.spec_fork)
            if self.spec_fork == "phase0":
                self.md_doc_paths = """
                    specs/phase0/beacon-chain.md
                    specs/phase0/fork-choice.md
                    specs/phase0/validator.md
                """
            elif self.spec_fork == "phase1":
                self.md_doc_paths = """
                    specs/phase0/beacon-chain.md
                    specs/phase0/fork-choice.md
                    specs/phase0/validator.md
                    specs/phase1/custody-game.md
                    specs/phase1/beacon-chain.md
                    specs/phase1/shard-transition.md
                    specs/phase1/fork-choice.md
                    specs/phase1/phase1-fork.md
                    specs/phase1/shard-fork-choice.md
                    specs/phase1/validator.md
                """
            else:
                raise Exception('no markdown files specified, and spec fork "%s" is unknown', self.spec_fork)

        self.parsed_md_doc_paths = self.md_doc_paths.split()

        for filename in self.parsed_md_doc_paths:
            if not os.path.exists(filename):
                raise Exception('Pyspec markdown input file "%s" does not exist.' % filename)

    def run(self):
        spec_str = build_spec(self.spec_fork, self.parsed_md_doc_paths)
        if self.dry_run:
            self.announce('dry run successfully prepared contents for spec.'
                          f' out dir: "{self.out_dir}", spec fork: "{self.spec_fork}"')
            self.debug_print(spec_str)
        else:
            dir_util.mkpath(self.out_dir)
            with open(os.path.join(self.out_dir, 'spec.py'), 'w') as out:
                out.write(spec_str)
            with open(os.path.join(self.out_dir, '__init__.py'), 'w') as out:
                out.write("")


class BuildPyCommand(build_py):
    """Customize the build command to run the spec-builder on setup.py build"""

    def initialize_options(self):
        super(BuildPyCommand, self).initialize_options()

    def run_pyspec_cmd(self, spec_fork: str, **opts):
        cmd_obj: PySpecCommand = self.distribution.reinitialize_command("pyspec")
        cmd_obj.spec_fork = spec_fork
        cmd_obj.out_dir = os.path.join(self.build_lib, 'eth2spec', spec_fork)
        for k, v in opts.items():
            setattr(cmd_obj, k, v)
        self.run_command('pyspec')

    def run(self):
        for spec_fork in fork_imports:
            self.run_pyspec_cmd(spec_fork=spec_fork)

        super(BuildPyCommand, self).run()


class PyspecDevCommand(Command):
    """Build the markdown files in-place to their source location for testing."""
    description = "Build the markdown files in-place to their source location for testing."
    user_options = []

    def initialize_options(self):
        pass

    def finalize_options(self):
        pass

    def run_pyspec_cmd(self, spec_fork: str, **opts):
        cmd_obj: PySpecCommand = self.distribution.reinitialize_command("pyspec")
        cmd_obj.spec_fork = spec_fork
        eth2spec_dir = convert_path(self.distribution.package_dir['eth2spec'])
        cmd_obj.out_dir = os.path.join(eth2spec_dir, spec_fork)
        for k, v in opts.items():
            setattr(cmd_obj, k, v)
        self.run_command('pyspec')

    def run(self):
        print("running build_py command")
        for spec_fork in fork_imports:
            self.run_pyspec_cmd(spec_fork=spec_fork)

commands = {
    'pyspec': PySpecCommand,
    'build_py': BuildPyCommand,
    'pyspecdev': PyspecDevCommand,
}

with open("README.md", "rt", encoding="utf8") as f:
    readme = f.read()

# How to use "VERSION.txt" file:
# - dev branch contains "X.Y.Z.dev", where "X.Y.Z" is the target version to release dev into.
#    -> Changed as part of 'master' backport to 'dev'
# - master branch contains "X.Y.Z", where "X.Y.Z" is the current version.
#    -> Changed as part of 'dev' release (or other branch) into 'master'
#    -> In case of a commit on master without git tag, target the next version
#        with ".postN" (release candidate, numbered) suffixed.
# See https://www.python.org/dev/peps/pep-0440/#public-version-identifiers
with open(os.path.join('tests', 'core', 'pyspec', 'eth2spec', 'VERSION.txt')) as f:
    spec_version = f.read().strip()

setup(
    name='eth2spec',
    version=spec_version,
    description="Eth2 spec, provided as Python package for tooling and testing",
    long_description=readme,
    long_description_content_type="text/markdown",
    author="ethereum",
    url="https://github.com/ethereum/eth2.0-specs",
    include_package_data=False,
    package_data={'configs': ['*.yaml'],
                 
                  'specs': ['**/*.md'],
                  'eth2spec': ['VERSION.txt']},
    package_dir={
        "eth2spec": "tests/core/pyspec/eth2spec",
        "configs": "configs",
        "specs": "specs"
    },
    packages=find_packages(where='tests/core/pyspec') + ['configs', 'specs'],
    py_modules=["eth2spec"],
    cmdclass=commands,
    python_requires=">=3.8, <4",
    extras_require={
        "test": ["pytest>=4.4", "pytest-cov", "pytest-xdist"],
        "lint": ["flake8==3.7.7", "mypy==0.750"],
    },
    install_requires=[
        "eth-utils>=1.3.0,<2",
        "eth-typing>=2.1.0,<3.0.0",
        "pycryptodome==3.9.4",
        "py_ecc==4.0.0",
        "milagro_bls_binding==1.3.0",
        "dataclasses==0.6",
        "remerkleable==0.1.17",
        "ruamel.yaml==0.16.5",
        "lru-dict==1.1.6"
    ]
)<|MERGE_RESOLUTION|>--- conflicted
+++ resolved
@@ -94,15 +94,9 @@
 
 from lru import LRU
 
-<<<<<<< HEAD
-from eth2spec.utils.ssz.ssz_impl import hash_tree_root, uint_to_bytes
+from eth2spec.utils.ssz.ssz_impl import hash_tree_root, copy, uint_to_bytes
 from eth2spec.utils.ssz.ssz_typing import (
     View, boolean, Container, List, Vector, uint8, uint32, uint64,
-=======
-from eth2spec.utils.ssz.ssz_impl import hash_tree_root, copy
-from eth2spec.utils.ssz.ssz_typing import (
-    View, boolean, Container, List, Vector, uint64, uint8,
->>>>>>> 6a7a47dd
     Bytes1, Bytes4, Bytes32, Bytes48, Bytes96, Bitlist, Bitvector,
 )
 from eth2spec.utils import bls
@@ -124,11 +118,7 @@
 
 from lru import LRU
 
-<<<<<<< HEAD
-from eth2spec.utils.ssz.ssz_impl import hash_tree_root, uint_to_bytes
-=======
-from eth2spec.utils.ssz.ssz_impl import hash_tree_root, copy
->>>>>>> 6a7a47dd
+from eth2spec.utils.ssz.ssz_impl import hash_tree_root, copy, uint_to_bytes
 from eth2spec.utils.ssz.ssz_typing import (
     View, boolean, Container, List, Vector, uint8, uint32, uint64, bit,
     ByteList, ByteVector, Bytes1, Bytes4, Bytes32, Bytes48, Bytes96, Bitlist, Bitvector,
