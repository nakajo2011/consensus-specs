--- conflicted
+++ resolved
@@ -625,12 +625,7 @@
     def imports(cls, preset_name: str):
         return super().imports(preset_name) + f'''
 from eth2spec.utils import kzg
-<<<<<<< HEAD
 from eth2spec.capella import {preset_name} as capella
-from eth2spec.utils.ssz.ssz_impl import serialize as ssz_serialize
-=======
-from eth2spec.bellatrix import {preset_name} as bellatrix
->>>>>>> 544ae287
 '''
 
 
@@ -657,7 +652,6 @@
 ROOTS_OF_UNITY = kzg.compute_roots_of_unity(TESTING_FIELD_ELEMENTS_PER_BLOB)
 
 
-<<<<<<< HEAD
 #
 # Temporarily disable Withdrawals functions for EIP4844 testnets
 #
@@ -686,12 +680,8 @@
 # End
 #
 
-def retrieve_blobs_sidecar(slot: Slot, beacon_block_root: Root) -> BlobsSidecar:
-    pass'''
-=======
 def retrieve_blobs_sidecar(slot: Slot, beacon_block_root: Root) -> Optional[BlobsSidecar]:
     return "TEST"'''
->>>>>>> 544ae287
 
     @classmethod
     def hardcoded_custom_type_dep_constants(cls, spec_object) -> str:
