from enum import Enum, auto
from setuptools import setup, find_packages, Command
from setuptools.command.build_py import build_py
from distutils import dir_util
from distutils.util import convert_path
import os
import re
from typing import Dict, NamedTuple, List

FUNCTION_REGEX = r'^def [\w_]*'


class SpecObject(NamedTuple):
    functions: Dict[str, str]
    custom_types: Dict[str, str]
    constants: Dict[str, str]
    ssz_objects: Dict[str, str]
    dataclasses: Dict[str, str]


class CodeBlockType(Enum):
    SSZ = auto()
    DATACLASS = auto()
    FUNCTION = auto()


def get_spec(file_name: str) -> SpecObject:
    """
    Takes in the file name of a spec.md file, opens it and returns a parsed spec object.

    Note: This function makes heavy use of the inherent ordering of dicts,
    if this is not supported by your python version, it will not work.
    """
    pulling_from = None  # line number of start of latest object
    current_name = None  # most recent section title
    functions: Dict[str, str] = {}
    constants: Dict[str, str] = {}
    ssz_objects: Dict[str, str] = {}
    dataclasses: Dict[str, str] = {}
    function_matcher = re.compile(FUNCTION_REGEX)
    block_type = CodeBlockType.FUNCTION
    custom_types: Dict[str, str] = {}
    for linenum, line in enumerate(open(file_name).readlines()):
        line = line.rstrip()
        if pulling_from is None and len(line) > 0 and line[0] == '#' and line[-1] == '`':
            current_name = line[line[:-1].rfind('`') + 1: -1]
        if line[:9] == '```python':
            assert pulling_from is None
            pulling_from = linenum + 1
        elif line[:3] == '```':
            pulling_from = None
        else:
            # Handle function definitions & ssz_objects
            if pulling_from is not None:
                if len(line) > 18 and line[:6] == 'class ' and (line[-12:] == '(Container):' or '(phase' in line):
                    end = -12 if line[-12:] == '(Container):' else line.find('(')
                    name = line[6:end]
                    # Check consistency with markdown header
                    assert name == current_name
                    block_type = CodeBlockType.SSZ
                elif line[:10] == '@dataclass':
                    block_type = CodeBlockType.DATACLASS
                elif function_matcher.match(line) is not None:
                    current_name = function_matcher.match(line).group(0)
                    block_type = CodeBlockType.FUNCTION

                if block_type == CodeBlockType.SSZ:
                    ssz_objects[current_name] = ssz_objects.get(current_name, '') + line + '\n'
                elif block_type == CodeBlockType.DATACLASS:
                    dataclasses[current_name] = dataclasses.get(current_name, '') + line + '\n'
                elif block_type == CodeBlockType.FUNCTION:
                    functions[current_name] = functions.get(current_name, '') + line + '\n'
                else:
                    pass

            # Handle constant and custom types table entries
            elif pulling_from is None and len(line) > 0 and line[0] == '|':
                row = line[1:].split('|')
                if len(row) >= 2:
                    for i in range(2):
                        row[i] = row[i].strip().strip('`')
                        if '`' in row[i]:
                            row[i] = row[i][:row[i].find('`')]
                    is_constant_def = True
                    if row[0][0] not in 'ABCDEFGHIJKLMNOPQRSTUVWXYZ_':
                        is_constant_def = False
                    for c in row[0]:
                        if c not in 'ABCDEFGHIJKLMNOPQRSTUVWXYZ_0123456789':
                            is_constant_def = False
                    if is_constant_def:
                        constants[row[0]] = row[1].replace('**TBD**', '2**32')
                    elif row[1].startswith('uint') or row[1].startswith('Bytes'):
                        custom_types[row[0]] = row[1]
    return SpecObject(functions, custom_types, constants, ssz_objects, dataclasses)


CONFIG_LOADER = '''
apply_constants_config(globals())
'''

PHASE0_IMPORTS = '''from eth2spec.config.config_util import apply_constants_config
from typing import (
    Any, Callable, Dict, Set, Sequence, Tuple, Optional, TypeVar
)

from dataclasses import (
    dataclass,
    field,
)

from lru import LRU

from eth2spec.utils.ssz.ssz_impl import hash_tree_root, copy, uint_to_bytes
from eth2spec.utils.ssz.ssz_typing import (
    View, boolean, Container, List, Vector, uint8, uint32, uint64,
    Bytes1, Bytes4, Bytes32, Bytes48, Bytes96, Bitlist, Bitvector,
)
from eth2spec.utils import bls

from eth2spec.utils.hash_function import hash

SSZObject = TypeVar('SSZObject', bound=View)

CONFIG_NAME = 'mainnet'
'''
PHASE1_IMPORTS = '''from eth2spec.phase0 import spec as phase0
from eth2spec.config.config_util import apply_constants_config
from typing import (
    Any, Dict, Set, Sequence, NewType, Tuple, TypeVar, Callable, Optional
)
from typing import List as PyList

from dataclasses import (
    dataclass,
    field,
)

from lru import LRU

from eth2spec.utils.ssz.ssz_impl import hash_tree_root, copy, uint_to_bytes
from eth2spec.utils.ssz.ssz_typing import (
    View, boolean, Container, List, Vector, uint8, uint32, uint64, bit,
    ByteList, ByteVector, Bytes1, Bytes4, Bytes32, Bytes48, Bytes96, Bitlist, Bitvector,
)
from eth2spec.utils import bls

from eth2spec.utils.hash_function import hash

# Whenever phase 1 is loaded, make sure we have the latest phase0
from importlib import reload
reload(phase0)


SSZVariableName = str
GeneralizedIndex = NewType('GeneralizedIndex', int)
SSZObject = TypeVar('SSZObject', bound=View)

CONFIG_NAME = 'mainnet'
'''
LIGHTCLIENT_IMPORT = '''from eth2spec.phase0 import spec as phase0
from eth2spec.config.config_util import apply_constants_config
from typing import (
    Any, Dict, Set, Sequence, NewType, Tuple, TypeVar, Callable, Optional
)

from dataclasses import (
    dataclass,
    field,
)

from lru import LRU

from eth2spec.utils.ssz.ssz_impl import hash_tree_root, copy, uint_to_bytes
from eth2spec.utils.ssz.ssz_typing import (
    View, boolean, Container, List, Vector, uint8, uint32, uint64,
    Bytes1, Bytes4, Bytes32, Bytes48, Bytes96, Bitlist, Bitvector,
)
from eth2spec.utils import bls

from eth2spec.utils.hash_function import hash

# Whenever lightclient is loaded, make sure we have the latest phase0
from importlib import reload
reload(phase0)


SSZVariableName = str
GeneralizedIndex = NewType('GeneralizedIndex', int)
SSZObject = TypeVar('SSZObject', bound=View)

CONFIG_NAME = 'mainnet'
'''

SUNDRY_CONSTANTS_FUNCTIONS = '''
def ceillog2(x: int) -> uint64:
    if x < 1:
        raise ValueError(f"ceillog2 accepts only positive values, x={x}")
    return uint64((x - 1).bit_length())
'''
PHASE0_SUNDRY_FUNCTIONS = '''
def get_eth1_data(block: Eth1Block) -> Eth1Data:
    """
    A stub function return mocking Eth1Data.
    """
    return Eth1Data(
        deposit_root=block.deposit_root,
        deposit_count=block.deposit_count,
        block_hash=hash_tree_root(block))


def cache_this(key_fn, value_fn, lru_size):  # type: ignore
    cache_dict = LRU(size=lru_size)

    def wrapper(*args, **kw):  # type: ignore
        key = key_fn(*args, **kw)
        nonlocal cache_dict
        if key not in cache_dict:
            cache_dict[key] = value_fn(*args, **kw)
        return cache_dict[key]
    return wrapper


_compute_shuffled_index = compute_shuffled_index
compute_shuffled_index = cache_this(
    lambda index, index_count, seed: (index, index_count, seed),
    _compute_shuffled_index, lru_size=SLOTS_PER_EPOCH * 3)

_get_total_active_balance = get_total_active_balance
get_total_active_balance = cache_this(
    lambda state: (state.validators.hash_tree_root(), compute_epoch_at_slot(state.slot)),
    _get_total_active_balance, lru_size=10)

_get_base_reward = get_base_reward
get_base_reward = cache_this(
    lambda state, index: (state.validators.hash_tree_root(), state.slot, index),
    _get_base_reward, lru_size=2048)

_get_committee_count_per_slot = get_committee_count_per_slot
get_committee_count_per_slot = cache_this(
    lambda state, epoch: (state.validators.hash_tree_root(), epoch),
    _get_committee_count_per_slot, lru_size=SLOTS_PER_EPOCH * 3)

_get_active_validator_indices = get_active_validator_indices
get_active_validator_indices = cache_this(
    lambda state, epoch: (state.validators.hash_tree_root(), epoch),
    _get_active_validator_indices, lru_size=3)

_get_beacon_committee = get_beacon_committee
get_beacon_committee = cache_this(
    lambda state, slot, index: (state.validators.hash_tree_root(), state.randao_mixes.hash_tree_root(), slot, index),
    _get_beacon_committee, lru_size=SLOTS_PER_EPOCH * MAX_COMMITTEES_PER_SLOT * 3)

_get_matching_target_attestations = get_matching_target_attestations
get_matching_target_attestations = cache_this(
    lambda state, epoch: (state.hash_tree_root(), epoch),
    _get_matching_target_attestations, lru_size=10)

_get_matching_head_attestations = get_matching_head_attestations
get_matching_head_attestations = cache_this(
    lambda state, epoch: (state.hash_tree_root(), epoch),
    _get_matching_head_attestations, lru_size=10)

_get_attesting_indices = get_attesting_indices
get_attesting_indices = cache_this(
    lambda state, data, bits: (
        state.randao_mixes.hash_tree_root(),
        state.validators.hash_tree_root(), data.hash_tree_root(), bits.hash_tree_root()
    ),
    _get_attesting_indices, lru_size=SLOTS_PER_EPOCH * MAX_COMMITTEES_PER_SLOT * 3)'''


PHASE1_SUNDRY_FUNCTIONS = '''

_get_start_shard = get_start_shard
get_start_shard = cache_this(
    lambda state, slot: (state.validators.hash_tree_root(), slot),
    _get_start_shard, lru_size=SLOTS_PER_EPOCH * 3)'''


def objects_to_spec(spec_object: SpecObject, imports: str, fork: str, ordered_class_objects: Dict[str, str]) -> str:
    """
    Given all the objects that constitute a spec, combine them into a single pyfile.
    """
    new_type_definitions = (
        '\n\n'.join(
            [
                f"class {key}({value}):\n    pass\n"
                for key, value in spec_object.custom_types.items()
            ]
        )
    )
    for k in list(spec_object.functions):
        if "ceillog2" in k:
            del spec_object.functions[k]
    functions_spec = '\n\n'.join(spec_object.functions.values())
    for k in list(spec_object.constants.keys()):
        if k == "BLS12_381_Q":
            spec_object.constants[k] += "  # noqa: E501"
    constants_spec = '\n'.join(map(lambda x: '%s = %s' % (x, spec_object.constants[x]), spec_object.constants))
    ordered_class_objects_spec = '\n\n'.join(ordered_class_objects.values())
    spec = (
            imports
            + '\n\n' + f"fork = \'{fork}\'\n"
            + '\n\n' + new_type_definitions
            + '\n' + SUNDRY_CONSTANTS_FUNCTIONS
            + '\n\n' + constants_spec
            + '\n\n' + CONFIG_LOADER
            + '\n\n' + ordered_class_objects_spec
            + '\n\n' + functions_spec
            + '\n' + PHASE0_SUNDRY_FUNCTIONS
    )
    if fork == 'phase1':
        spec += '\n' + PHASE1_SUNDRY_FUNCTIONS
    spec += '\n'
    return spec


def combine_functions(old_functions: Dict[str, str], new_functions: Dict[str, str]) -> Dict[str, str]:
    for key, value in new_functions.items():
        old_functions[key] = value
    return old_functions


def combine_constants(old_constants: Dict[str, str], new_constants: Dict[str, str]) -> Dict[str, str]:
    for key, value in new_constants.items():
        old_constants[key] = value
    return old_constants


ignored_dependencies = [
    'bit', 'boolean', 'Vector', 'List', 'Container', 'BLSPubkey', 'BLSSignature',
    'Bytes1', 'Bytes4', 'Bytes32', 'Bytes48', 'Bytes96', 'Bitlist', 'Bitvector',
    'uint8', 'uint16', 'uint32', 'uint64', 'uint128', 'uint256',
    'bytes', 'byte', 'ByteList', 'ByteVector',
    'Dict', 'dict', 'field',
]


def dependency_order_class_objects(objects: Dict[str, str], custom_types: Dict[str, str]) -> None:
    """
    Determines which SSZ Object is dependent on which other and orders them appropriately
    """
    items = list(objects.items())
    for key, value in items:
        dependencies = []
        for line in value.split('\n'):
            if not re.match(r'\s+\w+: .+', line):
                continue  # skip whitespace etc.
            line = line[line.index(':') + 1:]  # strip of field name
            if '#' in line:
                line = line[:line.index('#')]  # strip of comment
            dependencies.extend(re.findall(r'(\w+)', line))  # catch all legible words, potential dependencies
        dependencies = filter(lambda x: '_' not in x and x.upper() != x, dependencies)  # filter out constants
        dependencies = filter(lambda x: x not in ignored_dependencies, dependencies)
        dependencies = filter(lambda x: x not in custom_types, dependencies)
        for dep in dependencies:
            key_list = list(objects.keys())
            for item in [dep, key] + key_list[key_list.index(dep)+1:]:
                objects[item] = objects.pop(item)


def combine_ssz_objects(old_objects: Dict[str, str], new_objects: Dict[str, str], custom_types) -> Dict[str, str]:
    """
    Takes in old spec and new spec ssz objects, combines them,
    and returns the newer versions of the objects in dependency order.
    """
    for key, value in new_objects.items():
        old_objects[key] = value
    return old_objects


def combine_spec_objects(spec0: SpecObject, spec1: SpecObject) -> SpecObject:
    """
    Takes in two spec variants (as tuples of their objects) and combines them using the appropriate combiner function.
    """
    functions0, custom_types0, constants0, ssz_objects0, dataclasses0 = spec0
    functions1, custom_types1, constants1, ssz_objects1, dataclasses1 = spec1
    functions = combine_functions(functions0, functions1)
    custom_types = combine_constants(custom_types0, custom_types1)
    constants = combine_constants(constants0, constants1)
    ssz_objects = combine_ssz_objects(ssz_objects0, ssz_objects1, custom_types)
    dataclasses = combine_functions(dataclasses0, dataclasses1)
    return SpecObject(functions, custom_types, constants, ssz_objects, dataclasses)


fork_imports = {
    'phase0': PHASE0_IMPORTS,
    'phase1': PHASE1_IMPORTS,
    'lightclient_patch': LIGHTCLIENT_IMPORT,
}


def build_spec(fork: str, source_files: List[str]) -> str:
    all_specs = [get_spec(spec) for spec in source_files]

    spec_object = all_specs[0]
    for value in all_specs[1:]:
        spec_object = combine_spec_objects(spec_object, value)

    class_objects = {**spec_object.ssz_objects, **spec_object.dataclasses}
    dependency_order_class_objects(class_objects, spec_object.custom_types)

    return objects_to_spec(spec_object, fork_imports[fork], fork, class_objects)


class PySpecCommand(Command):
    """Convert spec markdown files to a spec python file"""

    description = "Convert spec markdown files to a spec python file"

    spec_fork: str
    md_doc_paths: str
    parsed_md_doc_paths: List[str]
    out_dir: str

    # The format is (long option, short option, description).
    user_options = [
        ('spec-fork=', None, "Spec fork to tag build with. Used to select md-docs defaults."),
        ('md-doc-paths=', None, "List of paths of markdown files to build spec with"),
        ('out-dir=', None, "Output directory to write spec package to")
    ]

    def initialize_options(self):
        """Set default values for options."""
        # Each user option must be listed here with their default value.
        self.spec_fork = 'phase0'
        self.md_doc_paths = ''
        self.out_dir = 'pyspec_output'

    def finalize_options(self):
        """Post-process options."""
        if len(self.md_doc_paths) == 0:
            print("no paths were specified, using default markdown file paths for pyspec"
                  " build (spec fork: %s)" % self.spec_fork)
            if self.spec_fork == "phase0":
                self.md_doc_paths = """
                    specs/phase0/beacon-chain.md
                    specs/phase0/fork-choice.md
                    specs/phase0/validator.md
                    specs/phase0/weak-subjectivity.md
                """
            elif self.spec_fork == "phase1":
                self.md_doc_paths = """
                    specs/phase0/beacon-chain.md
                    specs/phase0/fork-choice.md
                    specs/phase0/validator.md
                    specs/phase0/weak-subjectivity.md
                    specs/phase1/custody-game.md
                    specs/phase1/beacon-chain.md
                    specs/phase1/shard-transition.md
                    specs/phase1/fork-choice.md
                    specs/phase1/phase1-fork.md
                    specs/phase1/shard-fork-choice.md
                    specs/phase1/validator.md
                """
            elif self.spec_fork == "lightclient_patch":
                self.md_doc_paths = """
                    specs/phase0/beacon-chain.md
                    specs/phase0/fork-choice.md
                    specs/phase0/validator.md
                    specs/phase0/weak-subjectivity.md
                    specs/lightclient/beacon-chain.md
                    specs/lightclient/lightclient-fork.md
                """
                # TODO: add specs/lightclient/sync-protocol.md back when the GeneralizedIndex helpers are included.
            else:
                raise Exception('no markdown files specified, and spec fork "%s" is unknown', self.spec_fork)

        self.parsed_md_doc_paths = self.md_doc_paths.split()

        for filename in self.parsed_md_doc_paths:
            if not os.path.exists(filename):
                raise Exception('Pyspec markdown input file "%s" does not exist.' % filename)

    def run(self):
        spec_str = build_spec(self.spec_fork, self.parsed_md_doc_paths)
        if self.dry_run:
            self.announce('dry run successfully prepared contents for spec.'
                          f' out dir: "{self.out_dir}", spec fork: "{self.spec_fork}"')
            self.debug_print(spec_str)
        else:
            dir_util.mkpath(self.out_dir)
            with open(os.path.join(self.out_dir, 'spec.py'), 'w') as out:
                out.write(spec_str)
            with open(os.path.join(self.out_dir, '__init__.py'), 'w') as out:
                out.write("")


class BuildPyCommand(build_py):
    """Customize the build command to run the spec-builder on setup.py build"""

    def initialize_options(self):
        super(BuildPyCommand, self).initialize_options()

    def run_pyspec_cmd(self, spec_fork: str, **opts):
        cmd_obj: PySpecCommand = self.distribution.reinitialize_command("pyspec")
        cmd_obj.spec_fork = spec_fork
        cmd_obj.out_dir = os.path.join(self.build_lib, 'eth2spec', spec_fork)
        for k, v in opts.items():
            setattr(cmd_obj, k, v)
        self.run_command('pyspec')

    def run(self):
        for spec_fork in fork_imports:
            self.run_pyspec_cmd(spec_fork=spec_fork)

        super(BuildPyCommand, self).run()


class PyspecDevCommand(Command):
    """Build the markdown files in-place to their source location for testing."""
    description = "Build the markdown files in-place to their source location for testing."
    user_options = []

    def initialize_options(self):
        pass

    def finalize_options(self):
        pass

    def run_pyspec_cmd(self, spec_fork: str, **opts):
        cmd_obj: PySpecCommand = self.distribution.reinitialize_command("pyspec")
        cmd_obj.spec_fork = spec_fork
        eth2spec_dir = convert_path(self.distribution.package_dir['eth2spec'])
        cmd_obj.out_dir = os.path.join(eth2spec_dir, spec_fork)
        for k, v in opts.items():
            setattr(cmd_obj, k, v)
        self.run_command('pyspec')

    def run(self):
        print("running build_py command")
        for spec_fork in fork_imports:
            self.run_pyspec_cmd(spec_fork=spec_fork)

commands = {
    'pyspec': PySpecCommand,
    'build_py': BuildPyCommand,
    'pyspecdev': PyspecDevCommand,
}

with open("README.md", "rt", encoding="utf8") as f:
    readme = f.read()

# How to use "VERSION.txt" file:
# - dev branch contains "X.Y.Z.dev", where "X.Y.Z" is the target version to release dev into.
#    -> Changed as part of 'master' backport to 'dev'
# - master branch contains "X.Y.Z", where "X.Y.Z" is the current version.
#    -> Changed as part of 'dev' release (or other branch) into 'master'
#    -> In case of a commit on master without git tag, target the next version
#        with ".postN" (release candidate, numbered) suffixed.
# See https://www.python.org/dev/peps/pep-0440/#public-version-identifiers
with open(os.path.join('tests', 'core', 'pyspec', 'eth2spec', 'VERSION.txt')) as f:
    spec_version = f.read().strip()

setup(
    name='eth2spec',
    version=spec_version,
    description="Eth2 spec, provided as Python package for tooling and testing",
    long_description=readme,
    long_description_content_type="text/markdown",
    author="ethereum",
    url="https://github.com/ethereum/eth2.0-specs",
    include_package_data=False,
    package_data={'configs': ['*.yaml'],
<<<<<<< HEAD

=======
>>>>>>> 413e47ac
                  'specs': ['**/*.md'],
                  'eth2spec': ['VERSION.txt']},
    package_dir={
        "eth2spec": "tests/core/pyspec/eth2spec",
        "configs": "configs",
        "specs": "specs",
    },
    packages=find_packages(where='tests/core/pyspec') + ['configs', 'specs'],
    py_modules=["eth2spec"],
    cmdclass=commands,
    python_requires=">=3.8, <4",
    extras_require={
        "test": ["pytest>=4.4", "pytest-cov", "pytest-xdist"],
        "lint": ["flake8==3.7.7", "mypy==0.750"],
    },
    install_requires=[
        "eth-utils>=1.3.0,<2",
        "eth-typing>=2.1.0,<3.0.0",
        "pycryptodome==3.9.4",
        "py_ecc==5.1.0",
        "milagro_bls_binding==1.6.3",
        "dataclasses==0.6",
        "remerkleable==0.1.18",
        "ruamel.yaml==0.16.5",
        "lru-dict==1.1.6"
    ]
)<|MERGE_RESOLUTION|>--- conflicted
+++ resolved
@@ -562,10 +562,6 @@
     url="https://github.com/ethereum/eth2.0-specs",
     include_package_data=False,
     package_data={'configs': ['*.yaml'],
-<<<<<<< HEAD
-
-=======
->>>>>>> 413e47ac
                   'specs': ['**/*.md'],
                   'eth2spec': ['VERSION.txt']},
     package_dir={
