--- conflicted
+++ resolved
@@ -317,11 +317,7 @@
     # pre_transfer_recipient_balance = get_balance(state, recipient_index)
 
     # un-activate so validator can transfer
-<<<<<<< HEAD
-    state.validators[sender_index].activation_eligibility_epoch = spec.FAR_FUTURE_EPOCH
-=======
-    # state.validator_registry[sender_index].activation_eligibility_epoch = spec.FAR_FUTURE_EPOCH
->>>>>>> fd04f412
+    # state.validators[sender_index].activation_eligibility_epoch = spec.FAR_FUTURE_EPOCH
 
     # yield 'pre', state
 
