--- conflicted
+++ resolved
@@ -116,24 +116,6 @@
 
 @with_all_phases
 @spec_state_test
-<<<<<<< HEAD
-def test_wrong_index(spec, state):
-    validator_index = len(state.validators)
-    amount = spec.MAX_EFFECTIVE_BALANCE
-    deposit = prepare_state_and_deposit(spec, state, validator_index, amount)
-
-    # mess up eth1_deposit_index
-    deposit.index = state.eth1_deposit_index + 1
-
-    sign_deposit_data(spec, deposit.data, privkeys[validator_index], state=state)
-
-    yield from run_deposit_processing(spec, state, deposit, validator_index, valid=False)
-
-
-@with_all_phases
-@spec_state_test
-=======
->>>>>>> d587c4fe
 def test_wrong_deposit_for_deposit_count(spec, state):
     deposit_data_leaves = [spec.ZERO_HASH] * len(state.validators)
 
