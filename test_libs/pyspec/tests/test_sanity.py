from copy import deepcopy

import pytest

from py_ecc import bls
import eth2spec.phase1.spec as spec

from eth2spec.utils.minimal_ssz import signing_root
from eth2spec.phase1.spec import (
    # constants
    ZERO_HASH,
    SLOTS_PER_HISTORICAL_ROOT,
    # SSZ
    Deposit,
    Transfer,
    VoluntaryExit,
    # functions
    get_active_validator_indices,
    get_beacon_proposer_index,
    get_block_root_at_slot,
    get_current_epoch,
    get_domain,
    process_slot,
    verify_merkle_branch,
<<<<<<< HEAD
    hash,
)
from eth2spec.phase1.state_transition import (
=======
>>>>>>> 23b1cb22
    state_transition,
    hash,
)
from eth2spec.utils.merkle_minimal import (
    calc_merkle_tree_from_leaves,
    get_merkle_proof,
    get_merkle_root,
)
from .helpers import (
    advance_slot,
    get_balance,
    build_deposit_data,
    build_empty_block_for_next_slot,
    fill_aggregate_attestation,
    get_state_root,
    get_valid_attestation,
    get_valid_attester_slashing,
    get_valid_proposer_slashing,
    next_slot,
    privkeys,
    pubkeys,
)


# mark entire file as 'sanity'
pytestmark = pytest.mark.sanity


def test_slot_transition(state):
    test_state = deepcopy(state)
    process_slot(test_state)
    advance_slot(test_state)
    assert test_state.slot == state.slot + 1
    assert get_state_root(test_state, state.slot) == state.hash_tree_root()
    return test_state


def test_empty_block_transition(state):
    test_state = deepcopy(state)

    block = build_empty_block_for_next_slot(test_state)
    state_transition(test_state, block)

    assert len(test_state.eth1_data_votes) == len(state.eth1_data_votes) + 1
    assert get_block_root_at_slot(test_state, state.slot) == block.parent_root

    return state, [block], test_state


def test_skipped_slots(state):
    test_state = deepcopy(state)
    block = build_empty_block_for_next_slot(test_state)
    block.slot += 3

    state_transition(test_state, block)

    assert test_state.slot == block.slot
    for slot in range(state.slot, test_state.slot):
        assert get_block_root_at_slot(test_state, slot) == block.parent_root

    return state, [block], test_state


def test_empty_epoch_transition(state):
    test_state = deepcopy(state)
    block = build_empty_block_for_next_slot(test_state)
    block.slot += spec.SLOTS_PER_EPOCH

    state_transition(test_state, block)

    assert test_state.slot == block.slot
    for slot in range(state.slot, test_state.slot):
        assert get_block_root_at_slot(test_state, slot) == block.parent_root

    return state, [block], test_state


def test_empty_epoch_transition_not_finalizing(state):
    test_state = deepcopy(state)
    block = build_empty_block_for_next_slot(test_state)
    block.slot += spec.SLOTS_PER_EPOCH * 5

    state_transition(test_state, block)

    assert test_state.slot == block.slot
    assert test_state.finalized_epoch < get_current_epoch(test_state) - 4
    for index in range(len(test_state.validator_registry)):
        assert get_balance(test_state, index) < get_balance(state, index)

    return state, [block], test_state


def test_proposer_slashing(state):
    test_state = deepcopy(state)
    proposer_slashing = get_valid_proposer_slashing(state)
    validator_index = proposer_slashing.proposer_index

    #
    # Add to state via block transition
    #
    block = build_empty_block_for_next_slot(test_state)
    block.body.proposer_slashings.append(proposer_slashing)
    state_transition(test_state, block)

    assert not state.validator_registry[validator_index].slashed

    slashed_validator = test_state.validator_registry[validator_index]
    assert slashed_validator.slashed
    assert slashed_validator.exit_epoch < spec.FAR_FUTURE_EPOCH
    assert slashed_validator.withdrawable_epoch < spec.FAR_FUTURE_EPOCH
    # lost whistleblower reward
    assert get_balance(test_state, validator_index) < get_balance(state, validator_index)

    return state, [block], test_state


def test_attester_slashing(state):
    test_state = deepcopy(state)
    attester_slashing = get_valid_attester_slashing(state)
    validator_index = attester_slashing.attestation_1.custody_bit_0_indices[0]

    #
    # Add to state via block transition
    #
    block = build_empty_block_for_next_slot(test_state)
    block.body.attester_slashings.append(attester_slashing)
    state_transition(test_state, block)

    assert not state.validator_registry[validator_index].slashed

    slashed_validator = test_state.validator_registry[validator_index]
    assert slashed_validator.slashed
    assert slashed_validator.exit_epoch < spec.FAR_FUTURE_EPOCH
    assert slashed_validator.withdrawable_epoch < spec.FAR_FUTURE_EPOCH
    # lost whistleblower reward
    assert get_balance(test_state, validator_index) < get_balance(state, validator_index)

    proposer_index = get_beacon_proposer_index(test_state)
    # gained whistleblower reward
    assert (
        get_balance(test_state, proposer_index) >
        get_balance(state, proposer_index)
    )

    return state, [block], test_state


def test_deposit_in_block(state):
    pre_state = deepcopy(state)
    test_deposit_data_leaves = [ZERO_HASH] * len(pre_state.validator_registry)

    index = len(test_deposit_data_leaves)
    pubkey = pubkeys[index]
    privkey = privkeys[index]
    deposit_data = build_deposit_data(pre_state, pubkey, privkey, spec.MAX_EFFECTIVE_BALANCE)

    item = deposit_data.hash_tree_root()
    test_deposit_data_leaves.append(item)
    tree = calc_merkle_tree_from_leaves(tuple(test_deposit_data_leaves))
    root = get_merkle_root((tuple(test_deposit_data_leaves)))
    proof = list(get_merkle_proof(tree, item_index=index))
    assert verify_merkle_branch(item, proof, spec.DEPOSIT_CONTRACT_TREE_DEPTH, index, root)

    deposit = Deposit(
        proof=list(proof),
        index=index,
        data=deposit_data,
    )

    pre_state.latest_eth1_data.deposit_root = root
    pre_state.latest_eth1_data.deposit_count = len(test_deposit_data_leaves)
    post_state = deepcopy(pre_state)
    block = build_empty_block_for_next_slot(post_state)
    block.body.deposits.append(deposit)

    state_transition(post_state, block)
    assert len(post_state.validator_registry) == len(state.validator_registry) + 1
    assert len(post_state.balances) == len(state.balances) + 1
    assert get_balance(post_state, index) == spec.MAX_EFFECTIVE_BALANCE
    assert post_state.validator_registry[index].pubkey == pubkeys[index]

    return pre_state, [block], post_state


def test_deposit_top_up(state):
    pre_state = deepcopy(state)
    test_deposit_data_leaves = [ZERO_HASH] * len(pre_state.validator_registry)

    validator_index = 0
    amount = spec.MAX_EFFECTIVE_BALANCE // 4
    pubkey = pubkeys[validator_index]
    privkey = privkeys[validator_index]
    deposit_data = build_deposit_data(pre_state, pubkey, privkey, amount)

    merkle_index = len(test_deposit_data_leaves)
    item = deposit_data.hash_tree_root()
    test_deposit_data_leaves.append(item)
    tree = calc_merkle_tree_from_leaves(tuple(test_deposit_data_leaves))
    root = get_merkle_root((tuple(test_deposit_data_leaves)))
    proof = list(get_merkle_proof(tree, item_index=merkle_index))
    assert verify_merkle_branch(item, proof, spec.DEPOSIT_CONTRACT_TREE_DEPTH, merkle_index, root)

    deposit = Deposit(
        proof=list(proof),
        index=merkle_index,
        data=deposit_data,
    )

    pre_state.latest_eth1_data.deposit_root = root
    pre_state.latest_eth1_data.deposit_count = len(test_deposit_data_leaves)
    block = build_empty_block_for_next_slot(pre_state)
    block.body.deposits.append(deposit)

    pre_balance = get_balance(pre_state, validator_index)
    post_state = deepcopy(pre_state)
    state_transition(post_state, block)
    assert len(post_state.validator_registry) == len(pre_state.validator_registry)
    assert len(post_state.balances) == len(pre_state.balances)
    assert get_balance(post_state, validator_index) == pre_balance + amount

    return pre_state, [block], post_state


def test_attestation(state):
    state.slot = spec.SLOTS_PER_EPOCH
    test_state = deepcopy(state)
    attestation = get_valid_attestation(state)

    #
    # Add to state via block transition
    #
    attestation_block = build_empty_block_for_next_slot(test_state)
    attestation_block.slot += spec.MIN_ATTESTATION_INCLUSION_DELAY
    attestation_block.body.attestations.append(attestation)
    state_transition(test_state, attestation_block)

    assert len(test_state.current_epoch_attestations) == len(state.current_epoch_attestations) + 1


    #
    # Epoch transition should move to previous_epoch_attestations
    #
    pre_current_epoch_attestations = deepcopy(test_state.current_epoch_attestations)

    epoch_block = build_empty_block_for_next_slot(test_state)
    epoch_block.slot += spec.SLOTS_PER_EPOCH
    state_transition(test_state, epoch_block)

    assert len(test_state.current_epoch_attestations) == 0
    assert test_state.previous_epoch_attestations == pre_current_epoch_attestations

    return state, [attestation_block, epoch_block], test_state


def test_voluntary_exit(state):
    pre_state = deepcopy(state)
    validator_index = get_active_validator_indices(
        pre_state,
        get_current_epoch(pre_state)
    )[-1]

    # move state forward PERSISTENT_COMMITTEE_PERIOD epochs to allow for exit
    pre_state.slot += spec.PERSISTENT_COMMITTEE_PERIOD * spec.SLOTS_PER_EPOCH

    post_state = deepcopy(pre_state)

    voluntary_exit = VoluntaryExit(
        epoch=get_current_epoch(pre_state),
        validator_index=validator_index,
    )
    voluntary_exit.signature = bls.sign(
        message_hash=signing_root(voluntary_exit),
        privkey=privkeys[validator_index],
        domain=get_domain(
            state=pre_state,
            domain_type=spec.DOMAIN_VOLUNTARY_EXIT,
        )
    )

    #
    # Add to state via block transition
    #
    initiate_exit_block = build_empty_block_for_next_slot(post_state)
    initiate_exit_block.body.voluntary_exits.append(voluntary_exit)
    state_transition(post_state, initiate_exit_block)

    assert post_state.validator_registry[validator_index].exit_epoch < spec.FAR_FUTURE_EPOCH

    #
    # Process within epoch transition
    #
    exit_block = build_empty_block_for_next_slot(post_state)
    exit_block.slot += spec.SLOTS_PER_EPOCH
    state_transition(post_state, exit_block)

    assert post_state.validator_registry[validator_index].exit_epoch < spec.FAR_FUTURE_EPOCH

    return pre_state, [initiate_exit_block, exit_block], post_state


def test_transfer(state):
    # overwrite default 0 to test
    spec.apply_constants_preset({"MAX_TRANSFERS": 1})

    pre_state = deepcopy(state)
    current_epoch = get_current_epoch(pre_state)
    sender_index = get_active_validator_indices(pre_state, current_epoch)[-1]
    recipient_index = get_active_validator_indices(pre_state, current_epoch)[0]
    transfer_pubkey = pubkeys[-1]
    transfer_privkey = privkeys[-1]
    amount = get_balance(pre_state, sender_index)
    pre_transfer_recipient_balance = get_balance(pre_state, recipient_index)
    transfer = Transfer(
        sender=sender_index,
        recipient=recipient_index,
        amount=amount,
        fee=0,
        slot=pre_state.slot + 1,
        pubkey=transfer_pubkey,
    )
    transfer.signature = bls.sign(
        message_hash=signing_root(transfer),
        privkey=transfer_privkey,
        domain=get_domain(
            state=pre_state,
            domain_type=spec.DOMAIN_TRANSFER,
        )
    )

    # ensure withdrawal_credentials reproducable
    pre_state.validator_registry[sender_index].withdrawal_credentials = (
        spec.BLS_WITHDRAWAL_PREFIX_BYTE + hash(transfer_pubkey)[1:]
    )
    # un-activate so validator can transfer
    pre_state.validator_registry[sender_index].activation_eligibility_epoch = spec.FAR_FUTURE_EPOCH

    post_state = deepcopy(pre_state)
    #
    # Add to state via block transition
    #
    block = build_empty_block_for_next_slot(post_state)
    block.body.transfers.append(transfer)
    state_transition(post_state, block)

    sender_balance = get_balance(post_state, sender_index)
    recipient_balance = get_balance(post_state, recipient_index)
    assert sender_balance == 0
    assert recipient_balance == pre_transfer_recipient_balance + amount

    return pre_state, [block], post_state


def test_balance_driven_status_transitions(state):
    current_epoch = get_current_epoch(state)
    validator_index = get_active_validator_indices(state, current_epoch)[-1]

    assert state.validator_registry[validator_index].exit_epoch == spec.FAR_FUTURE_EPOCH

    # set validator balance to below ejection threshold
    state.validator_registry[validator_index].effective_balance = spec.EJECTION_BALANCE

    post_state = deepcopy(state)
    #
    # trigger epoch transition
    #
    block = build_empty_block_for_next_slot(post_state)
    block.slot += spec.SLOTS_PER_EPOCH
    state_transition(post_state, block)

    assert post_state.validator_registry[validator_index].exit_epoch < spec.FAR_FUTURE_EPOCH

    return state, [block], post_state


def test_historical_batch(state):
    state.slot += spec.SLOTS_PER_HISTORICAL_ROOT - (state.slot % spec.SLOTS_PER_HISTORICAL_ROOT) - 1

    post_state = deepcopy(state)

    block = build_empty_block_for_next_slot(post_state)

    state_transition(post_state, block)

    assert post_state.slot == block.slot
    assert get_current_epoch(post_state) % (spec.SLOTS_PER_HISTORICAL_ROOT // spec.SLOTS_PER_EPOCH) == 0
    assert len(post_state.historical_roots) == len(state.historical_roots) + 1

    return state, [block], post_state


def test_eth1_data_votes(state):
    post_state = deepcopy(state)

    expected_votes = 0
    assert len(state.eth1_data_votes) == expected_votes

    blocks = []
    for _ in range(spec.SLOTS_PER_ETH1_VOTING_PERIOD - 1):
        block = build_empty_block_for_next_slot(post_state)
        state_transition(post_state, block)
        expected_votes += 1
        assert len(post_state.eth1_data_votes) == expected_votes
        blocks.append(block)

    block = build_empty_block_for_next_slot(post_state)
    state_transition(post_state, block)
    blocks.append(block)

    assert post_state.slot % spec.SLOTS_PER_ETH1_VOTING_PERIOD == 0
    assert len(post_state.eth1_data_votes) == 1

    return state, blocks, post_state<|MERGE_RESOLUTION|>--- conflicted
+++ resolved
@@ -22,12 +22,9 @@
     get_domain,
     process_slot,
     verify_merkle_branch,
-<<<<<<< HEAD
     hash,
 )
 from eth2spec.phase1.state_transition import (
-=======
->>>>>>> 23b1cb22
     state_transition,
     hash,
 )
