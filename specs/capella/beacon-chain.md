--- conflicted
+++ resolved
@@ -495,11 +495,7 @@
 
 *Note*: The function `initialize_beacon_state_from_eth1` is modified for pure Capella testing only.
 Modifications include:
-<<<<<<< HEAD
-1. Use `CAPELLA_FORK_VERSION` as the current fork version.
-=======
 1. Use `CAPELLA_FORK_VERSION` as the previous and current fork version.
->>>>>>> fed037fe
 2. Utilize the Capella `BeaconBlockBody` when constructing the initial `latest_block_header`.
 
 ```python
@@ -545,10 +541,6 @@
     state.next_sync_committee = get_next_sync_committee(state)
 
     # Initialize the execution payload header
-<<<<<<< HEAD
-    # If empty, will initialize a chain that has not yet gone through the Merge transition
-=======
->>>>>>> fed037fe
     state.latest_execution_payload_header = execution_payload_header
 
     return state
