# The Merge -- Honest Validator

**Notice**: This document is a work-in-progress for researchers and implementers.

## Table of contents

<!-- TOC -->
<!-- START doctoc generated TOC please keep comment here to allow auto update -->
<!-- DON'T EDIT THIS SECTION, INSTEAD RE-RUN doctoc TO UPDATE -->

- [Introduction](#introduction)
- [Prerequisites](#prerequisites)
- [Custom types](#custom-types)
- [Protocols](#protocols)
  - [`ExecutionEngine`](#executionengine)
    - [`prepare_payload`](#prepare_payload)
    - [`get_payload`](#get_payload)
- [Beacon chain responsibilities](#beacon-chain-responsibilities)
  - [Block proposal](#block-proposal)
    - [Constructing the `BeaconBlockBody`](#constructing-the-beaconblockbody)
      - [ExecutionPayload](#executionpayload)

<!-- END doctoc generated TOC please keep comment here to allow auto update -->
<!-- /TOC -->

## Introduction

This document represents the changes to be made in the code of an "honest validator" to implement executable beacon chain proposal.

## Prerequisites

This document is an extension of the [Altair -- Honest Validator](../altair/validator.md) guide.
All behaviors and definitions defined in this document, and documents it extends, carry over unless explicitly noted or overridden.

All terminology, constants, functions, and protocol mechanics defined in the updated Beacon Chain doc of [The Merge](./beacon-chain.md) are requisite for this document and used throughout.
Please see related Beacon Chain doc before continuing and use them as a reference throughout.

## Custom types

| Name | SSZ equivalent | Description |
| - | - | - |
| `PayloadId` | `uint64` | Identifier of a payload building process |

## Protocols

### `ExecutionEngine`

*Note*: `prepare_payload` and `get_payload` functions are added to the `ExecutionEngine` protocol for use as a validator.

The body of each of these functions is implementation dependent.
The Engine API may be used to implement them with an external execution engine.

#### `prepare_payload`

Given the set of execution payload attributes, `prepare_payload` initiates a process of building an execution payload
on top of the execution chain tip identified by `parent_hash`.

```python
def prepare_payload(self: ExecutionEngine,
                    parent_hash: Hash32,
                    timestamp: uint64,
                    random: Bytes32,
                    fee_recipient: ExecutionAddress) -> PayloadId:
    """
    Return ``payload_id`` that is used to obtain the execution payload in a subsequent ``get_payload`` call.
    """
    ...
```

#### `get_payload`

Given the `payload_id`, `get_payload` returns the most recent version of the execution payload that
has been built since the corresponding call to `prepare_payload` method.

```python
def get_payload(self: ExecutionEngine, payload_id: PayloadId) -> ExecutionPayload:
    """
    Return ``execution_payload`` object.
    """
    ...
```

## Beacon chain responsibilities

All validator responsibilities remain unchanged other than those noted below. Namely, the transition block handling and the addition of `ExecutionPayload`.

### Block proposal

#### Constructing the `BeaconBlockBody`

##### ExecutionPayload

To obtain an execution payload, a block proposer building a block on top of a `state` must take the following actions:

1. Set `payload_id = prepare_execution_payload(state, pow_chain, fee_recipient, execution_engine)`, where:
    * `state` is the state object after applying `process_slots(state, slot)` transition to the resulting state of the parent block processing
    * `pow_chain` is a list that abstractly represents all blocks in the PoW chain
    * `fee_recipient` is the value suggested to be used for the `coinbase` field of the execution payload

```python
def get_pow_block_at_terminal_total_difficulty(pow_chain: Sequence[PowBlock]) -> Optional[PowBlock]:
    # `pow_chain` abstractly represents all blocks in the PoW chain
    for block in pow_chain:
        parent = get_pow_block(block.parent_hash)
        block_reached_ttd = block.total_difficulty >= TERMINAL_TOTAL_DIFFICULTY
        parent_reached_ttd = parent.total_difficulty >= TERMINAL_TOTAL_DIFFICULTY
        if block_reached_ttd and not parent_reached_ttd:
            return block

    return None


<<<<<<< HEAD
def get_terminal_pow_block(pow_chain: Sequence[PowBlock]) -> Optional[PowBlock]:
    if TERMINAL_BLOCK_HASH != Hash32():
        # Terminal block hash override takes precedence over terminal total difficulty
        pow_block_overrides = [block for block in pow_chain if block.block_hash == TERMINAL_BLOCK_HASH]
        if len(pow_block_overrides) != 0:
            return pow_block_overrides[0]
        else:
            return None

    return get_pow_block_at_terminal_total_difficulty(pow_chain)


def produce_execution_payload(state: BeaconState,
                              parent_hash: Hash32,
                              execution_engine: ExecutionEngine) -> ExecutionPayload:
    timestamp = compute_timestamp_at_slot(state, state.slot)
    randao_mix = get_randao_mix(state, get_current_epoch(state))
    return execution_engine.assemble_block(parent_hash, timestamp, randao_mix)


def get_execution_payload(state: BeaconState,
                          execution_engine: ExecutionEngine,
                          pow_chain: Sequence[PowBlock]) -> ExecutionPayload:
=======
def prepare_execution_payload(state: BeaconState,
                              pow_chain: Sequence[PowBlock],
                              fee_recipient: ExecutionAddress,
                              execution_engine: ExecutionEngine) -> Optional[PayloadId]:
>>>>>>> 2a98d4c5
    if not is_merge_complete(state):
        terminal_pow_block = get_terminal_pow_block(pow_chain)
        if terminal_pow_block is None:
            # Pre-merge, no prepare payload call is needed
            return None
        else:
            # Signify merge via producing on top of the last PoW block
            parent_hash = terminal_pow_block.block_hash
    else:
        # Post-merge, normal payload
        parent_hash = state.latest_execution_payload_header.block_hash

    timestamp = compute_timestamp_at_slot(state, state.slot)
    random = get_randao_mix(state, get_current_epoch(state))
    return execution_engine.prepare_payload(parent_hash, timestamp, random, fee_recipient)
```

2. Set `block.body.execution_payload = get_execution_payload(payload_id, execution_engine)`, where:

```python
def get_execution_payload(payload_id: Optional[PayloadId], execution_engine: ExecutionEngine) -> ExecutionPayload:
    if payload_id is None:
        # Pre-merge, empty payload
        return ExecutionPayload()
    else:
        return execution_engine.get_payload(payload_id)
```

*Note*: It is recommended for a validator to call `prepare_execution_payload` as soon as input parameters become known,
and make subsequent calls to this function when any of these parameters gets updated.<|MERGE_RESOLUTION|>--- conflicted
+++ resolved
@@ -97,6 +97,7 @@
     * `pow_chain` is a list that abstractly represents all blocks in the PoW chain
     * `fee_recipient` is the value suggested to be used for the `coinbase` field of the execution payload
 
+
 ```python
 def get_pow_block_at_terminal_total_difficulty(pow_chain: Sequence[PowBlock]) -> Optional[PowBlock]:
     # `pow_chain` abstractly represents all blocks in the PoW chain
@@ -110,44 +111,28 @@
     return None
 
 
-<<<<<<< HEAD
 def get_terminal_pow_block(pow_chain: Sequence[PowBlock]) -> Optional[PowBlock]:
     if TERMINAL_BLOCK_HASH != Hash32():
         # Terminal block hash override takes precedence over terminal total difficulty
         pow_block_overrides = [block for block in pow_chain if block.block_hash == TERMINAL_BLOCK_HASH]
-        if len(pow_block_overrides) != 0:
-            return pow_block_overrides[0]
-        else:
+        if not any(pow_block_overrides):
             return None
+        return pow_block_overrides[0]
 
     return get_pow_block_at_terminal_total_difficulty(pow_chain)
 
 
-def produce_execution_payload(state: BeaconState,
-                              parent_hash: Hash32,
-                              execution_engine: ExecutionEngine) -> ExecutionPayload:
-    timestamp = compute_timestamp_at_slot(state, state.slot)
-    randao_mix = get_randao_mix(state, get_current_epoch(state))
-    return execution_engine.assemble_block(parent_hash, timestamp, randao_mix)
-
-
-def get_execution_payload(state: BeaconState,
-                          execution_engine: ExecutionEngine,
-                          pow_chain: Sequence[PowBlock]) -> ExecutionPayload:
-=======
 def prepare_execution_payload(state: BeaconState,
                               pow_chain: Sequence[PowBlock],
                               fee_recipient: ExecutionAddress,
                               execution_engine: ExecutionEngine) -> Optional[PayloadId]:
->>>>>>> 2a98d4c5
     if not is_merge_complete(state):
         terminal_pow_block = get_terminal_pow_block(pow_chain)
         if terminal_pow_block is None:
             # Pre-merge, no prepare payload call is needed
             return None
-        else:
-            # Signify merge via producing on top of the last PoW block
-            parent_hash = terminal_pow_block.block_hash
+        # Signify merge via producing on top of the terminal PoW block
+        parent_hash = terminal_pow_block.block_hash
     else:
         # Post-merge, normal payload
         parent_hash = state.latest_execution_payload_header.block_hash
