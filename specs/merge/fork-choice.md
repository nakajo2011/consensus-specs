--- conflicted
+++ resolved
@@ -137,12 +137,9 @@
 
     # [New in Merge]
     if is_merge_block(pre_state, block.body):
-<<<<<<< HEAD
+        # Check the parent PoW block of execution payload is a valid terminal PoW block.
         # Note: unavailable PoW block(s) may later become available.
         # Nodes should queue such beacon blocks for later processing.
-=======
-        # Check the parent PoW block of execution payload is a valid terminal PoW block.
->>>>>>> a89b55d7
         pow_block = get_pow_block(block.body.execution_payload.parent_hash)
         assert pow_block is not None
         pow_parent = get_pow_block(pow_block.parent_hash)
