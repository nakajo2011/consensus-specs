--- conflicted
+++ resolved
@@ -47,13 +47,11 @@
     - [Modified `compute_activation_exit_epoch`](#modified-compute_activation_exit_epoch)
     - [Modified `initiate_validator_exit`](#modified-initiate_validator_exit)
   - [Epoch processing](#epoch-processing)
-<<<<<<< HEAD
     - [Justification and finalization](#justification-and-finalization)
     - [Leak updates](#leak-updates)
     - [Rewards and penalties](#rewards-and-penalties)
     - [Registry updates](#registry-updates)
     - [Effective balances updates](#effective-balances-updates)
-=======
     - [New `process_justification_and_finalization`](#new-process_justification_and_finalization)
     - [New `process_rewards_and_penalties`](#new-process_rewards_and_penalties)
       - [`process_rewards`](#process_rewards)
@@ -61,7 +59,6 @@
     - [New `process_registry_updates`](#new-process_registry_updates)
     - [New `process_slashings`](#new-process_slashings)
     - [Sync committee updates](#sync-committee-updates)
->>>>>>> 413e47ac
     - [Participation flags updates](#participation-flags-updates)
     - [Sync committee updates](#sync-committee-updates)
 
@@ -69,22 +66,12 @@
 
 ## Introduction
 
-<<<<<<< HEAD
 This document specifies the beacon chain changes in the first Eth2 hard fork, tentatively named Hard Fork 1 (HF1). The FH1 highlights are:
 
 * sync committees to support light clients
 * incentive accounting reforms to reduce spec complexity
+* updated penalty configuration values, moving them toward their planned maximally punitive configuration
 * fork choice rule fixes to mitigate attacks
-=======
-This is a patch implementing the first hard fork to the beacon chain, tentatively named HF1 pending a permanent name.
-It has four main features:
-
-* Light client support via sync committees
-* Incentive accounting reforms, reducing spec complexity
-  and [TODO] reducing the cost of processing chains that have very little or zero participation for a long span of epochs
-* Update penalty configuration values, moving them toward their planned maximally punitive configuration
-* Fork choice rule changes to address weaknesses recently discovered in the existing fork choice
->>>>>>> 413e47ac
 
 ## Custom types
 
@@ -374,25 +361,9 @@
 def get_leak_penalties(state: BeaconState) -> Sequence[Gwei]:
     penalties = [Gwei(0)] * len(state.validators)
     for index in get_eligible_validator_indices(state):
-<<<<<<< HEAD
         leak_score = state.leak_scores[index]
         if leak_score >= EPOCHS_PER_ACTIVATION_EXIT_PERIOD * LEAK_SCORE_BIAS:
             penalties[index] += Gwei(leak_score * state.leak_epochs_counter // LEAK_PENALTY_QUOTIENT)
-=======
-        # Inactivity-leak-specific penalty
-        if state.leak_score[index] >= EPOCHS_PER_ACTIVATION_EXIT_PERIOD * LEAK_SCORE_BIAS:
-            # Goal: an offline validator loses (~n^2/2) / INACTIVITY_PENALTY_QUOTIENT after n leak *epochs*
-            # `leak_score` roughly represents n * LEAK_SCORE_BIAS at the n'th epoch.
-            # In the *period* containing the n'th epoch, we hence
-            # `leak_score * leak_epochs_in_period // LEAK_SCORE_BIAS`.
-            # This corresponds to leaking leak_score / LEAK_SCORE_BIAS, or n, per epoch.
-            # sum[1...n] n ~= n^2/2, as desired
-            leak_penalty = (
-                state.leak_score[index] * state.leak_epoch_counter
-                // LEAK_SCORE_BIAS // HF1_INACTIVITY_PENALTY_QUOTIENT
-            )
-            penalties[index] = leak_penalty
->>>>>>> 413e47ac
     return penalties
 ```
 
@@ -749,11 +720,6 @@
         validator.activation_epoch = compute_activation_exit_epoch(get_current_epoch(state))
 ```
 
-<<<<<<< HEAD
-#### Effective balances updates
-
-*Note*: The function `process_effective_balance_updates` is modified for processing every `EPOCHS_PER_ACTIVATION_EXIT_PERIOD` epochs.
-=======
 #### New `process_slashings`
 
 *Note*: The function `process_slashings` is modified
@@ -772,8 +738,9 @@
             decrease_balance(state, ValidatorIndex(index), penalty)
 ```
 
-#### Sync committee updates
->>>>>>> 413e47ac
+#### Effective balances updates
+
+*Note*: The function `process_effective_balance_updates` is modified for processing every `EPOCHS_PER_ACTIVATION_EXIT_PERIOD` epochs.
 
 ```python
 def process_effective_balance_updates(state: BeaconState) -> None:
