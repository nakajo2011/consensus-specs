--- conflicted
+++ resolved
@@ -49,19 +49,12 @@
     - [New `compute_activation_exit_epoch`](#new-compute_activation_exit_epoch)
     - [New `initiate_validator_exit`](#new-initiate_validator_exit)
   - [Epoch processing](#epoch-processing)
-<<<<<<< HEAD
-    - [New `process_justification_and_finalization`](#new-process_justification_and_finalization)
-    - [New `process_rewards_and_penalties`](#new-process_rewards_and_penalties)
+    - [Justification and finalization](#justification-and-finalization)
+    - [Rewards and penalties](#rewards-and-penalties)
       - [`process_rewards`](#process_rewards)
       - [`process_penalties`](#process_penalties)
     - [New `process_registry_updates`](#new-process_registry_updates)
-    - [New `process_slashings`](#new-process_slashings)
-    - [Sync committee updates](#sync-committee-updates)
-=======
-    - [Justification and finalization](#justification-and-finalization)
-    - [Rewards and penalties](#rewards-and-penalties)
     - [Slashings](#slashings)
->>>>>>> 09648cfd
     - [Participation flags updates](#participation-flags-updates)
     - [Sync committee updates](#sync-committee-updates)
 
@@ -131,14 +124,9 @@
 
 | Name | Value |
 | - | - | 
-<<<<<<< HEAD
-| `SYNC_COMMITTEE_SIZE` | `uint64(2**10)` (= 1024) |
-| `SYNC_COMMITTEE_PUBKEY_AGGREGATES_SIZE` | `uint64(2**6)` (= 64) |
-| `LEAK_SCORE_BIAS` | 4 |
-=======
 | `SYNC_COMMITTEE_SIZE` | `uint64(2**10)` (= 1,024) |
 | `SYNC_SUBCOMMITTEE_SIZE` | `uint64(2**6)` (= 64) |
->>>>>>> 09648cfd
+| `LEAK_SCORE_BIAS` | 4 |
 
 ### Time parameters
 
@@ -358,13 +346,7 @@
 #### `get_flag_rewards`
 
 ```python
-<<<<<<< HEAD
-def get_flag_rewards(state: BeaconState, flag: ValidatorFlag, numerator: uint64) -> Sequence[Gwei]:
-=======
-def get_flag_deltas(state: BeaconState,
-                    flag_index: int,
-                    numerator: uint64) -> Tuple[Sequence[Gwei], Sequence[Gwei]]:
->>>>>>> 09648cfd
+def get_flag_rewards(state: BeaconState, flag_index: int, numerator: uint64) -> Sequence[Gwei]:
     """
     Compute the rewards associated with a particular duty, by scanning through the participation.
     flags to determine who participated and who did not and assigning them the appropriate rewards and penalties.
@@ -378,29 +360,16 @@
     for index in get_eligible_validator_indices(state):
         base_reward = get_base_reward(state, index)
         if index in unslashed_participating_indices:
-            penalty_canceling_reward = base_reward * numerator // REWARD_DENOMINATOR
+            penalty_canceling_reward = base_reward * numerator // FLAG_DENOMINATOR
             extra_reward = (
                 (base_reward * numerator * unslashed_participating_increments)
-                // (active_increments * REWARD_DENOMINATOR)
+                // (active_increments * FLAG_DENOMINATOR)
             )
             if is_in_inactivity_leak(state):
-<<<<<<< HEAD
                 rewards[index] = penalty_canceling_reward
             else:
                 rewards[index] = penalty_canceling_reward + extra_reward
     return rewards
-=======
-                # Optimal participation is fully rewarded to cancel the inactivity penalty
-                rewards[index] = base_reward * numerator // FLAG_DENOMINATOR
-            else:
-                rewards[index] = (
-                    (base_reward * numerator * unslashed_participating_increments)
-                    // (active_increments * FLAG_DENOMINATOR)
-                )
-        else:
-            penalties[index] = base_reward * numerator // FLAG_DENOMINATOR
-    return rewards, penalties
->>>>>>> 09648cfd
 ```
 
 #### `get_regular_penalties`
@@ -410,19 +379,18 @@
     """
     Compute the regular epoch penalties for each validator.
     """
-<<<<<<< HEAD
     penalties = [Gwei(0)] * len(state.validators)
 
     # Only give penalties on period boundaries
     if not is_activation_exit_period_boundary(state):
         return penalties
 
-    attestation_numerators = (TIMELY_HEAD_NUMERATOR, TIMELY_SOURCE_NUMERATOR, TIMELY_TARGET_NUMERATOR)
+    attestation_numerators = [numerator for _, numerator in get_flag_indices_and_numerators()]
     for index in get_eligible_validator_indices(state):
         # "Regular" penalty is applied to each eligible validator. If the validator participates in the attestation
         # correctly, this penalty will be canceled.
         penalty_per_epoch = sum(
-            get_base_reward(state, index) * numerator // REWARD_DENOMINATOR
+            get_base_reward(state, index) * numerator // FLAG_DENOMINATOR
             for numerator in attestation_numerators
         )
         penalty_per_period = Gwei(penalty_per_epoch * EPOCHS_PER_ACTIVATION_EXIT_PERIOD)
@@ -458,26 +426,6 @@
             )
             penalties[index] = leak_penalty
     return penalties
-=======
-    penalties = [Gwei(0) for _ in range(len(state.validators))]
-    if is_in_inactivity_leak(state):
-        reward_numerator_sum = sum(numerator for (_, numerator) in get_flag_indices_and_numerators())
-        matching_target_attesting_indices = get_unslashed_participating_indices(
-            state, TIMELY_TARGET_FLAG_INDEX, get_previous_epoch(state)
-        )
-        for index in get_eligible_validator_indices(state):
-            # If validator is performing optimally this cancels all attestation rewards for a neutral balance
-            penalties[index] += Gwei(get_base_reward(state, index) * reward_numerator_sum // FLAG_DENOMINATOR)
-            if index not in matching_target_attesting_indices: 
-                effective_balance = state.validators[index].effective_balance
-                penalties[index] += Gwei(
-                    effective_balance * get_finality_delay(state)
-                    // HF1_INACTIVITY_PENALTY_QUOTIENT
-                )
-
-    rewards = [Gwei(0) for _ in range(len(state.validators))]
-    return rewards, penalties
->>>>>>> 09648cfd
 ```
 
 ### Beacon state mutators
@@ -757,18 +705,13 @@
 
 #### Rewards and penalties
 
-<<<<<<< HEAD
-*Note*: The function `process_rewards_and_penalties` is modified to use participation flag deltas, and is broken up into the rewards and penalties-focused parts, which now work very differently.
-=======
 *Note*: The function `process_rewards_and_penalties` is modified to support the incentive reforms.
->>>>>>> 09648cfd
 
 ```python
 def process_rewards_and_penalties(state: BeaconState) -> None:
     # No rewards are applied at the end of `GENESIS_EPOCH` because rewards are for work done in the previous epoch
     if get_current_epoch(state) == GENESIS_EPOCH:
         return
-<<<<<<< HEAD
 
     process_rewards(state)
     process_penalties(state)
@@ -778,16 +721,11 @@
 
 ```python
 def process_rewards(state: BeaconState) -> None:
-    flag_rewards = [get_flag_rewards(state, flag, numerator) for (flag, numerator) in get_flags_and_numerators()]
-    for rewards in flag_rewards:
-=======
-    flag_deltas = [
-        get_flag_deltas(state, flag_index, flag_numerator)
+    flag_rewards = [
+        get_flag_rewards(state, flag_index, flag_numerator)
         for (flag_index, flag_numerator) in get_flag_indices_and_numerators()
     ]
-    deltas = flag_deltas + [get_inactivity_penalty_deltas(state)]
-    for (rewards, penalties) in deltas:
->>>>>>> 09648cfd
+    for rewards in flag_rewards:
         for index in range(len(state.validators)):
             increase_balance(state, ValidatorIndex(index), rewards[index])
 ```
@@ -811,7 +749,7 @@
     else:
         leak_score_decrease = 1
     matching_target_attesting_indices = get_unslashed_participating_indices(
-        state, TIMELY_TARGET_FLAG, get_previous_epoch(state)
+        state, TIMELY_TARGET_FLAG_INDEX, get_previous_epoch(state)
     )
     for index in get_eligible_validator_indices(state):
         if index in matching_target_attesting_indices:
