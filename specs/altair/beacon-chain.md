--- conflicted
+++ resolved
@@ -261,16 +261,10 @@
 ```python
 def get_next_sync_committee_indices(state: BeaconState) -> Sequence[ValidatorIndex]:
     """
-<<<<<<< HEAD
-    Return the sequence of sync committee indices for a given ``state`` and ``epoch``.
-    Note: Committee can contain duplicate indices for small validator sets (< SYNC_COMMITTEE_SIZE + 128)
-
-    Note: This function is not stable during a sync committee period as
-    a validator's effective balance may change enough to affect the sampling.
-=======
     Return the sequence of sync committee indices (which may include duplicate indices)
     for the next sync committee, given a ``state`` at a sync committee period boundary.
->>>>>>> a0f86d19
+
+    Note: Committee can contain duplicate indices for small validator sets (< SYNC_COMMITTEE_SIZE + 128)
     """
     epoch = Epoch(get_current_epoch(state) + 1)
 
@@ -306,8 +300,8 @@
     returns duplicate indices. Implementations must take care when handling
     optimizations relating to aggregation and verification in the presence of duplicates.
 
-    Note: This function should only be called at sync committee period boundaries, as
-    ``get_next_sync_committee_indices`` is not stable within a given period.
+    Note: This function should only be called at sync committee period boundaries by ``process_sync_committee_updates``
+    as ``get_next_sync_committee_indices`` is not stable within a given period.
     """
     indices = get_next_sync_committee_indices(state)
     pubkeys = [state.validators[index].pubkey for index in indices]
