# Ethereum 2.0 Altair Beacon chain changes

## Table of contents

<!-- TOC -->
<!-- START doctoc generated TOC please keep comment here to allow auto update -->
<!-- DON'T EDIT THIS SECTION, INSTEAD RE-RUN doctoc TO UPDATE -->

- [Introduction](#introduction)
- [Custom types](#custom-types)
- [Constants](#constants)
  - [Participation flag indices](#participation-flag-indices)
  - [Incentivization weights](#incentivization-weights)
  - [Misc](#misc)
- [Configuration](#configuration)
  - [Updated penalty values](#updated-penalty-values)
  - [Misc](#misc-1)
  - [Time parameters](#time-parameters)
  - [Domain types](#domain-types)
- [Containers](#containers)
  - [Modified containers](#modified-containers)
    - [`BeaconBlockBody`](#beaconblockbody)
    - [`BeaconState`](#beaconstate)
  - [New containers](#new-containers)
    - [`SyncAggregate`](#syncaggregate)
    - [`SyncCommittee`](#synccommittee)
- [Helper functions](#helper-functions)
  - [`Predicates`](#predicates)
    - [`eth2_fast_aggregate_verify`](#eth2_fast_aggregate_verify)
  - [Misc](#misc-2)
    - [`get_flag_indices_and_weights`](#get_flag_indices_and_weights)
    - [`add_flag`](#add_flag)
    - [`has_flag`](#has_flag)
  - [Beacon state accessors](#beacon-state-accessors)
    - [`get_sync_committee_indices`](#get_sync_committee_indices)
    - [`get_sync_committee`](#get_sync_committee)
    - [`get_base_reward_per_increment`](#get_base_reward_per_increment)
    - [`get_base_reward`](#get_base_reward)
    - [`get_unslashed_participating_indices`](#get_unslashed_participating_indices)
    - [`get_flag_index_deltas`](#get_flag_index_deltas)
    - [Modified `get_inactivity_penalty_deltas`](#modified-get_inactivity_penalty_deltas)
  - [Beacon state mutators](#beacon-state-mutators)
    - [Modified `slash_validator`](#modified-slash_validator)
  - [Block processing](#block-processing)
    - [Modified `process_attestation`](#modified-process_attestation)
    - [Modified `process_deposit`](#modified-process_deposit)
    - [Sync committee processing](#sync-committee-processing)
  - [Epoch processing](#epoch-processing)
    - [Justification and finalization](#justification-and-finalization)
    - [Inactivity scores](#inactivity-scores)
    - [Rewards and penalties](#rewards-and-penalties)
    - [Slashings](#slashings)
    - [Participation flags updates](#participation-flags-updates)
    - [Sync committee updates](#sync-committee-updates)
- [Initialize state for pure Altair testnets and test vectors](#initialize-state-for-pure-altair-testnets-and-test-vectors)

<!-- END doctoc generated TOC please keep comment here to allow auto update -->
<!-- /TOC -->

## Introduction

Altair is the first beacon chain hard fork. Its main features are:

* sync committees to support light clients
* incentive accounting reforms to reduce spec complexity
* penalty parameter updates towards their planned maximally punitive values

## Custom types

| Name | SSZ equivalent | Description |
| - | - | - |
| `ParticipationFlags` | `uint8` | a succinct representation of 8 boolean participation flags |

## Constants

### Participation flag indices

| Name | Value |
| - | - |
| `TIMELY_HEAD_FLAG_INDEX` | `0` |
| `TIMELY_SOURCE_FLAG_INDEX` | `1` |
| `TIMELY_TARGET_FLAG_INDEX` | `2` |

### Incentivization weights

| Name | Value |
| - | - |
| `TIMELY_HEAD_WEIGHT` | `uint64(12)` |
| `TIMELY_SOURCE_WEIGHT` | `uint64(12)` |
| `TIMELY_TARGET_WEIGHT` | `uint64(24)` |
| `SYNC_REWARD_WEIGHT` | `uint64(8)` |
| `PROPOSER_WEIGHT` | `uint64(8)` |
| `WEIGHT_DENOMINATOR` | `uint64(64)` |

*Note*: The sum of the weights equal `WEIGHT_DENOMINATOR`.

### Misc

| Name | Value |
| - | - |
| `G2_POINT_AT_INFINITY` | `BLSSignature(b'\xc0' + b'\x00' * 95)` |

## Configuration

### Updated penalty values

This patch updates a few configuration values to move penalty parameters toward their final, maximum security values.

*Note*: The spec does *not* override previous configuration values but instead creates new values and replaces usage throughout.

| Name | Value |
| - | - |
| `INACTIVITY_PENALTY_QUOTIENT_ALTAIR` | `uint64(3 * 2**24)` (= 50,331,648) |
| `MIN_SLASHING_PENALTY_QUOTIENT_ALTAIR` | `uint64(2**6)` (= 64) |
| `PROPORTIONAL_SLASHING_MULTIPLIER_ALTAIR` | `uint64(2)` |

### Misc

| Name | Value |
| - | - |
| `SYNC_COMMITTEE_SIZE` | `uint64(2**10)` (= 1,024) |
| `SYNC_PUBKEYS_PER_AGGREGATE` | `uint64(2**6)` (= 64) |
| `INACTIVITY_SCORE_BIAS` | `uint64(4)` |

### Time parameters

| Name | Value | Unit | Duration |
| - | - | :-: | :-: |
| `EPOCHS_PER_SYNC_COMMITTEE_PERIOD` | `Epoch(2**8)` (= 256) | epochs | ~27 hours |

### Domain types

| Name | Value |
| - | - |
| `DOMAIN_SYNC_COMMITTEE` | `DomainType('0x07000000')` |
| `DOMAIN_SYNC_COMMITTEE_SELECTION_PROOF` | `DomainType('0x08000000')` |
| `DOMAIN_CONTRIBUTION_AND_PROOF` | `DomainType('0x09000000')` |

## Containers

### Modified containers

#### `BeaconBlockBody`

```python
class BeaconBlockBody(Container):
    randao_reveal: BLSSignature
    eth1_data: Eth1Data  # Eth1 data vote
    graffiti: Bytes32  # Arbitrary data
    # Operations
    proposer_slashings: List[ProposerSlashing, MAX_PROPOSER_SLASHINGS]
    attester_slashings: List[AttesterSlashing, MAX_ATTESTER_SLASHINGS]
    attestations: List[Attestation, MAX_ATTESTATIONS]
    deposits: List[Deposit, MAX_DEPOSITS]
    voluntary_exits: List[SignedVoluntaryExit, MAX_VOLUNTARY_EXITS]
    # [New in Altair]
    sync_aggregate: SyncAggregate
```

#### `BeaconState`

```python
class BeaconState(Container):
    # Versioning
    genesis_time: uint64
    genesis_validators_root: Root
    slot: Slot
    fork: Fork
    # History
    latest_block_header: BeaconBlockHeader
    block_roots: Vector[Root, SLOTS_PER_HISTORICAL_ROOT]
    state_roots: Vector[Root, SLOTS_PER_HISTORICAL_ROOT]
    historical_roots: List[Root, HISTORICAL_ROOTS_LIMIT]
    # Eth1
    eth1_data: Eth1Data
    eth1_data_votes: List[Eth1Data, EPOCHS_PER_ETH1_VOTING_PERIOD * SLOTS_PER_EPOCH]
    eth1_deposit_index: uint64
    # Registry
    validators: List[Validator, VALIDATOR_REGISTRY_LIMIT]
    balances: List[Gwei, VALIDATOR_REGISTRY_LIMIT]
    # Randomness
    randao_mixes: Vector[Bytes32, EPOCHS_PER_HISTORICAL_VECTOR]
    # Slashings
    slashings: Vector[Gwei, EPOCHS_PER_SLASHINGS_VECTOR]  # Per-epoch sums of slashed effective balances
    # Participation
    previous_epoch_participation: List[ParticipationFlags, VALIDATOR_REGISTRY_LIMIT]  # [Modified in Altair]
    current_epoch_participation: List[ParticipationFlags, VALIDATOR_REGISTRY_LIMIT]  # [Modified in Altair]
    # Finality
    justification_bits: Bitvector[JUSTIFICATION_BITS_LENGTH]  # Bit set for every recent justified epoch
    previous_justified_checkpoint: Checkpoint
    current_justified_checkpoint: Checkpoint
    finalized_checkpoint: Checkpoint
    # Inactivity
    inactivity_scores: List[uint64, VALIDATOR_REGISTRY_LIMIT]  # [New in Altair]
    # Sync
    current_sync_committee: SyncCommittee  # [New in Altair]
    next_sync_committee: SyncCommittee  # [New in Altair]
```

### New containers

#### `SyncAggregate`

```python
class SyncAggregate(Container):
    sync_committee_bits: Bitvector[SYNC_COMMITTEE_SIZE]
    sync_committee_signature: BLSSignature
```

#### `SyncCommittee`

```python
class SyncCommittee(Container):
    pubkeys: Vector[BLSPubkey, SYNC_COMMITTEE_SIZE]
    pubkey_aggregates: Vector[BLSPubkey, SYNC_COMMITTEE_SIZE // SYNC_PUBKEYS_PER_AGGREGATE]
```

## Helper functions

### `Predicates`

#### `eth2_fast_aggregate_verify`

```python
def eth2_fast_aggregate_verify(pubkeys: Sequence[BLSPubkey], message: Bytes32, signature: BLSSignature) -> bool:
    """
    Wrapper to ``bls.FastAggregateVerify`` accepting the ``G2_POINT_AT_INFINITY`` signature when ``pubkeys`` is empty.
    """
    if len(pubkeys) == 0 and signature == G2_POINT_AT_INFINITY:
        return True
    return bls.FastAggregateVerify(pubkeys, message, signature)
```

### Misc

#### `get_flag_indices_and_weights`

```python
def get_flag_indices_and_weights() -> Sequence[Tuple[int, uint64]]:
    """
    Return paired tuples of participation flag indices along with associated incentivization weights.
    """
    return (
        (TIMELY_HEAD_FLAG_INDEX, TIMELY_HEAD_WEIGHT),
        (TIMELY_SOURCE_FLAG_INDEX, TIMELY_SOURCE_WEIGHT),
        (TIMELY_TARGET_FLAG_INDEX, TIMELY_TARGET_WEIGHT),
    )
```

#### `add_flag`

```python
def add_flag(flags: ParticipationFlags, flag_index: int) -> ParticipationFlags:
    """
    Return a new ``ParticipationFlags`` adding ``flag_index`` to ``flags``.
    """
    flag = ParticipationFlags(2**flag_index)
    return flags | flag
```

#### `has_flag`

```python
def has_flag(flags: ParticipationFlags, flag_index: int) -> bool:
    """
    Return whether ``flags`` has ``flag_index`` set.
    """
    flag = ParticipationFlags(2**flag_index)
    return flags & flag == flag
```

### Beacon state accessors

#### `get_sync_committee_indices`

```python
def get_sync_committee_indices(state: BeaconState, epoch: Epoch) -> Sequence[ValidatorIndex]:
    """
    Return the sequence of sync committee indices (which may include duplicate indices)
    for a given ``state`` and ``epoch``.
    """
    MAX_RANDOM_BYTE = 2**8 - 1
    base_epoch = Epoch((max(epoch // EPOCHS_PER_SYNC_COMMITTEE_PERIOD, 1) - 1) * EPOCHS_PER_SYNC_COMMITTEE_PERIOD)
    active_validator_indices = get_active_validator_indices(state, base_epoch)
    active_validator_count = uint64(len(active_validator_indices))
    seed = get_seed(state, base_epoch, DOMAIN_SYNC_COMMITTEE)
    i = 0
    sync_committee_indices: List[ValidatorIndex] = []
    while len(sync_committee_indices) < SYNC_COMMITTEE_SIZE:
        shuffled_index = compute_shuffled_index(uint64(i % active_validator_count), active_validator_count, seed)
        candidate_index = active_validator_indices[shuffled_index]
        random_byte = hash(seed + uint_to_bytes(uint64(i // 32)))[i % 32]
        effective_balance = state.validators[candidate_index].effective_balance
        if effective_balance * MAX_RANDOM_BYTE >= MAX_EFFECTIVE_BALANCE * random_byte:  # Sample with replacement
            sync_committee_indices.append(candidate_index)
        i += 1
    return sync_committee_indices
```

#### `get_sync_committee`

```python
def get_sync_committee(state: BeaconState, epoch: Epoch) -> SyncCommittee:
    """
    Return the sync committee for a given ``state`` and ``epoch``.
    """
    indices = get_sync_committee_indices(state, epoch)
    pubkeys = [state.validators[index].pubkey for index in indices]
    partition = [pubkeys[i:i + SYNC_PUBKEYS_PER_AGGREGATE] for i in range(0, len(pubkeys), SYNC_PUBKEYS_PER_AGGREGATE)]
    pubkey_aggregates = [bls.AggregatePKs(preaggregate) for preaggregate in partition]
    return SyncCommittee(pubkeys=pubkeys, pubkey_aggregates=pubkey_aggregates)
```

#### `get_base_reward_per_increment`

```python
def get_base_reward_per_increment(state: BeaconState) -> Gwei:
    return Gwei(EFFECTIVE_BALANCE_INCREMENT * BASE_REWARD_FACTOR // integer_squareroot(get_total_active_balance(state)))
```

#### `get_base_reward`

*Note*: The function `get_base_reward` is modified with the removal of `BASE_REWARDS_PER_EPOCH` and the use of increment based accounting.

```python
def get_base_reward(state: BeaconState, index: ValidatorIndex) -> Gwei:
    """
    Return the base reward for the validator defined by ``index`` with respect to the current ``state``.

    Note: A validator can optimally earn one base reward per epoch over a long time horizon.
    This takes into account both per-epoch (e.g. attestation) and intermittent duties (e.g. block proposal and sync committees)
    """
    increments = state.validators[index].effective_balance // EFFECTIVE_BALANCE_INCREMENT
    return Gwei(increments * get_base_reward_per_increment(state))
```

#### `get_unslashed_participating_indices`

```python
def get_unslashed_participating_indices(state: BeaconState, flag_index: int, epoch: Epoch) -> Set[ValidatorIndex]:
    """
<<<<<<< HEAD
    Return the set of validator indicies that are both active and unslashed for the given ``flag_index`` and ``epoch``.
=======
    Return the active and unslashed validator indices for the given ``epoch`` and ``flag_index``.
>>>>>>> 681490e0
    """
    assert epoch in (get_previous_epoch(state), get_current_epoch(state))
    if epoch == get_current_epoch(state):
        epoch_participation = state.current_epoch_participation
    else:
        epoch_participation = state.previous_epoch_participation
    active_validator_indices = get_active_validator_indices(state, epoch)
    participating_indices = [i for i in active_validator_indices if has_flag(epoch_participation[i], flag_index)]
    return set(filter(lambda index: not state.validators[index].slashed, participating_indices))
```

#### `get_flag_index_deltas`

```python
def get_flag_index_deltas(state: BeaconState, flag_index: int, weight: uint64) -> Tuple[Sequence[Gwei], Sequence[Gwei]]:
    """
<<<<<<< HEAD
    Return the deltas for a given ``flag_index`` scaled by ``weight`` by scanning through the participation flags.
=======
    Return the deltas for a given ``flag_index`` by scanning through the participation flags.
>>>>>>> 681490e0
    """
    rewards = [Gwei(0)] * len(state.validators)
    penalties = [Gwei(0)] * len(state.validators)
    unslashed_participating_indices = get_unslashed_participating_indices(state, flag_index, get_previous_epoch(state))
    increment = EFFECTIVE_BALANCE_INCREMENT  # Factored out from balances to avoid uint64 overflow
    unslashed_participating_increments = get_total_balance(state, unslashed_participating_indices) // increment
    active_increments = get_total_active_balance(state) // increment
    for index in get_eligible_validator_indices(state):
        base_reward = get_base_reward(state, index)
        if index in unslashed_participating_indices:
            if is_in_inactivity_leak(state):
                # This flag reward cancels the inactivity penalty corresponding to the flag index
                rewards[index] += Gwei(base_reward * weight // WEIGHT_DENOMINATOR)
            else:
                reward_numerator = base_reward * weight * unslashed_participating_increments
                rewards[index] += Gwei(reward_numerator // (active_increments * WEIGHT_DENOMINATOR))
        else:
            penalties[index] += Gwei(base_reward * weight // WEIGHT_DENOMINATOR)
    return rewards, penalties
```

#### Modified `get_inactivity_penalty_deltas`

*Note*: The function `get_inactivity_penalty_deltas` is modified in the selection of matching target indices
and the removal of `BASE_REWARDS_PER_EPOCH`.

```python
def get_inactivity_penalty_deltas(state: BeaconState) -> Tuple[Sequence[Gwei], Sequence[Gwei]]:
    """
    Return the inactivity penalty deltas by considering timely target participation flags and inactivity scores.
    """
    rewards = [Gwei(0) for _ in range(len(state.validators))]
    penalties = [Gwei(0) for _ in range(len(state.validators))]
    if is_in_inactivity_leak(state):
        previous_epoch = get_previous_epoch(state)
        matching_target_indices = get_unslashed_participating_indices(state, TIMELY_TARGET_FLAG_INDEX, previous_epoch)
        for index in get_eligible_validator_indices(state):
            for (_, weight) in get_flag_indices_and_weights():
                # This inactivity penalty cancels the flag reward corresponding to the flag index
                penalties[index] += Gwei(get_base_reward(state, index) * weight // WEIGHT_DENOMINATOR)
            if index not in matching_target_indices:
                penalty_numerator = state.validators[index].effective_balance * state.inactivity_scores[index]
                penalty_denominator = INACTIVITY_SCORE_BIAS * INACTIVITY_PENALTY_QUOTIENT_ALTAIR
                penalties[index] += Gwei(penalty_numerator // penalty_denominator)
    return rewards, penalties
```

### Beacon state mutators

#### Modified `slash_validator`

*Note*: The function `slash_validator` is modified to use `MIN_SLASHING_PENALTY_QUOTIENT_ALTAIR` 
and use `PROPOSER_WEIGHT` when calculating the proposer reward.

```python
def slash_validator(state: BeaconState,
                    slashed_index: ValidatorIndex,
                    whistleblower_index: ValidatorIndex=None) -> None:
    """
    Slash the validator with index ``slashed_index``.
    """
    epoch = get_current_epoch(state)
    initiate_validator_exit(state, slashed_index)
    validator = state.validators[slashed_index]
    validator.slashed = True
    validator.withdrawable_epoch = max(validator.withdrawable_epoch, Epoch(epoch + EPOCHS_PER_SLASHINGS_VECTOR))
    state.slashings[epoch % EPOCHS_PER_SLASHINGS_VECTOR] += validator.effective_balance
    decrease_balance(state, slashed_index, validator.effective_balance // MIN_SLASHING_PENALTY_QUOTIENT_ALTAIR)

    # Apply proposer and whistleblower rewards
    proposer_index = get_beacon_proposer_index(state)
    if whistleblower_index is None:
        whistleblower_index = proposer_index
    whistleblower_reward = Gwei(validator.effective_balance // WHISTLEBLOWER_REWARD_QUOTIENT)
    proposer_reward = Gwei(whistleblower_reward * PROPOSER_WEIGHT // WEIGHT_DENOMINATOR)
    increase_balance(state, proposer_index, proposer_reward)
    increase_balance(state, whistleblower_index, Gwei(whistleblower_reward - proposer_reward))
```

### Block processing

```python
def process_block(state: BeaconState, block: BeaconBlock) -> None:
    process_block_header(state, block)
    process_randao(state, block.body)
    process_eth1_data(state, block.body)
    process_operations(state, block.body)  # [Modified in Altair]
    process_sync_committee(state, block.body.sync_aggregate)  # [New in Altair]
```

#### Modified `process_attestation`

*Note*: The function `process_attestation` is modified to do incentive accounting with epoch participation flags.

```python
def process_attestation(state: BeaconState, attestation: Attestation) -> None:
    data = attestation.data
    assert data.target.epoch in (get_previous_epoch(state), get_current_epoch(state))
    assert data.target.epoch == compute_epoch_at_slot(data.slot)
    assert data.slot + MIN_ATTESTATION_INCLUSION_DELAY <= state.slot <= data.slot + SLOTS_PER_EPOCH
    assert data.index < get_committee_count_per_slot(state, data.target.epoch)

    committee = get_beacon_committee(state, data.slot, data.index)
    assert len(attestation.aggregation_bits) == len(committee)

    if data.target.epoch == get_current_epoch(state):
        epoch_participation = state.current_epoch_participation
        justified_checkpoint = state.current_justified_checkpoint
    else:
        epoch_participation = state.previous_epoch_participation
        justified_checkpoint = state.previous_justified_checkpoint

    # Matching roots
    is_matching_source = data.source == justified_checkpoint
    is_matching_target = is_matching_source and data.target.root == get_block_root(state, data.target.epoch)
    is_matching_head = is_matching_target and data.beacon_block_root == get_block_root_at_slot(state, data.slot)
    assert is_matching_source

    # Verify signature
    assert is_valid_indexed_attestation(state, get_indexed_attestation(state, attestation))

    # Participation flag indices
    participation_flag_indices = []
    if is_matching_source and state.slot <= data.slot + integer_squareroot(SLOTS_PER_EPOCH):
        participation_flag_indices.append(TIMELY_SOURCE_FLAG_INDEX)
    if is_matching_target and state.slot <= data.slot + SLOTS_PER_EPOCH:
        participation_flag_indices.append(TIMELY_TARGET_FLAG_INDEX)
    if is_matching_head and state.slot == data.slot + MIN_ATTESTATION_INCLUSION_DELAY:
        participation_flag_indices.append(TIMELY_HEAD_FLAG_INDEX)

    # Update epoch participation flags
    proposer_reward_numerator = 0
    for index in get_attesting_indices(state, data, attestation.aggregation_bits):
        for flag_index, weight in get_flag_indices_and_weights():
            if flag_index in participation_flag_indices and not has_flag(epoch_participation[index], flag_index):
                epoch_participation[index] = add_flag(epoch_participation[index], flag_index)
                proposer_reward_numerator += get_base_reward(state, index) * weight

    # Reward proposer
    proposer_reward_denominator = (WEIGHT_DENOMINATOR - PROPOSER_WEIGHT) * WEIGHT_DENOMINATOR // PROPOSER_WEIGHT
    proposer_reward = Gwei(proposer_reward_numerator // proposer_reward_denominator)
    increase_balance(state, get_beacon_proposer_index(state), proposer_reward)
```

#### Modified `process_deposit`

*Note*: The function `process_deposit` is modified to initialize `inactivity_scores`, `previous_epoch_participation`, and `current_epoch_participation`.

```python
def process_deposit(state: BeaconState, deposit: Deposit) -> None:
    # Verify the Merkle branch
    assert is_valid_merkle_branch(
        leaf=hash_tree_root(deposit.data),
        branch=deposit.proof,
        depth=DEPOSIT_CONTRACT_TREE_DEPTH + 1,  # Add 1 for the List length mix-in
        index=state.eth1_deposit_index,
        root=state.eth1_data.deposit_root,
    )

    # Deposits must be processed in order
    state.eth1_deposit_index += 1

    pubkey = deposit.data.pubkey
    amount = deposit.data.amount
    validator_pubkeys = [validator.pubkey for validator in state.validators]
    if pubkey not in validator_pubkeys:
        # Verify the deposit signature (proof of possession) which is not checked by the deposit contract
        deposit_message = DepositMessage(
            pubkey=deposit.data.pubkey,
            withdrawal_credentials=deposit.data.withdrawal_credentials,
            amount=deposit.data.amount,
        )
        domain = compute_domain(DOMAIN_DEPOSIT)  # Fork-agnostic domain since deposits are valid across forks
        signing_root = compute_signing_root(deposit_message, domain)
        # Initialize validator if the deposit signature is valid
        if bls.Verify(pubkey, signing_root, deposit.data.signature):
            state.validators.append(get_validator_from_deposit(state, deposit))
            state.balances.append(amount)
            state.previous_epoch_participation.append(ParticipationFlags(0b0000_0000))
            state.current_epoch_participation.append(ParticipationFlags(0b0000_0000))
            state.inactivity_scores.append(uint64(0))
    else:
        # Increase balance by deposit amount
        index = ValidatorIndex(validator_pubkeys.index(pubkey))
        increase_balance(state, index, amount)
```

#### Sync committee processing

```python
def process_sync_committee(state: BeaconState, aggregate: SyncAggregate) -> None:
    # Verify sync committee aggregate signature signing over the previous slot block root
    committee_pubkeys = state.current_sync_committee.pubkeys
    participant_pubkeys = [pubkey for pubkey, bit in zip(committee_pubkeys, aggregate.sync_committee_bits) if bit]
    previous_slot = max(state.slot, Slot(1)) - Slot(1)
    domain = get_domain(state, DOMAIN_SYNC_COMMITTEE, compute_epoch_at_slot(previous_slot))
    signing_root = compute_signing_root(get_block_root_at_slot(state, previous_slot), domain)
    assert eth2_fast_aggregate_verify(participant_pubkeys, signing_root, aggregate.sync_committee_signature)

    # Compute participant and proposer rewards
    total_active_increments = get_total_active_balance(state) // EFFECTIVE_BALANCE_INCREMENT
    total_base_rewards = Gwei(get_base_reward_per_increment(state) * total_active_increments)
    max_participant_rewards = Gwei(total_base_rewards * SYNC_REWARD_WEIGHT // WEIGHT_DENOMINATOR // SLOTS_PER_EPOCH)
    participant_reward = Gwei(max_participant_rewards // SYNC_COMMITTEE_SIZE)
    proposer_reward = Gwei(participant_reward * PROPOSER_WEIGHT // (WEIGHT_DENOMINATOR - PROPOSER_WEIGHT))

    # Apply participant and proposer rewards
    committee_indices = get_sync_committee_indices(state, get_current_epoch(state))
    participant_indices = [index for index, bit in zip(committee_indices, aggregate.sync_committee_bits) if bit]
    for participant_index in participant_indices:
        increase_balance(state, participant_index, participant_reward)
        increase_balance(state, get_beacon_proposer_index(state), proposer_reward)
```

### Epoch processing

```python
def process_epoch(state: BeaconState) -> None:
    process_justification_and_finalization(state)  # [Modified in Altair]
    process_inactivity_updates(state)  # [New in Altair]
    process_rewards_and_penalties(state)  # [Modified in Altair]
    process_registry_updates(state)
    process_slashings(state)  # [Modified in Altair]
    process_eth1_data_reset(state)
    process_effective_balance_updates(state)
    process_slashings_reset(state)
    process_randao_mixes_reset(state)
    process_historical_roots_update(state)
    process_participation_flag_updates(state)  # [New in Altair]
    process_sync_committee_updates(state)  # [New in Altair]
```

#### Justification and finalization

*Note*: The function `process_justification_and_finalization` is modified to adapt to the new participation records.

```python
def process_justification_and_finalization(state: BeaconState) -> None:
    # Initial FFG checkpoint values have a `0x00` stub for `root`.
    # Skip FFG updates in the first two epochs to avoid corner cases that might result in modifying this stub.
    if get_current_epoch(state) <= GENESIS_EPOCH + 1:
        return
    previous_indices = get_unslashed_participating_indices(state, TIMELY_TARGET_FLAG_INDEX, get_previous_epoch(state))
    current_indices = get_unslashed_participating_indices(state, TIMELY_TARGET_FLAG_INDEX, get_current_epoch(state))
    total_active_balance = get_total_active_balance(state)
    previous_target_balance = get_total_balance(state, previous_indices)
    current_target_balance = get_total_balance(state, current_indices)
    weigh_justification_and_finalization(state, total_active_balance, previous_target_balance, current_target_balance)
```

#### Inactivity scores

*Note*: The function `process_inactivity_updates` is new.

```python
def process_inactivity_updates(state: BeaconState) -> None:
    for index in get_eligible_validator_indices(state):
        if index in get_unslashed_participating_indices(state, TIMELY_TARGET_FLAG_INDEX, get_previous_epoch(state)):
            if state.inactivity_scores[index] > 0:
                state.inactivity_scores[index] -= 1
        elif is_in_inactivity_leak(state):
            state.inactivity_scores[index] += INACTIVITY_SCORE_BIAS
```

#### Rewards and penalties

*Note*: The function `process_rewards_and_penalties` is modified to support the incentive accounting reforms.

```python
def process_rewards_and_penalties(state: BeaconState) -> None:
    # No rewards are applied at the end of `GENESIS_EPOCH` because rewards are for work done in the previous epoch
    if get_current_epoch(state) == GENESIS_EPOCH:
        return

    flag_indices_and_numerators = get_flag_indices_and_weights()
    flag_deltas = [get_flag_index_deltas(state, index, numerator) for (index, numerator) in flag_indices_and_numerators]
    deltas = flag_deltas + [get_inactivity_penalty_deltas(state)]
    for (rewards, penalties) in deltas:
        for index in range(len(state.validators)):
            increase_balance(state, ValidatorIndex(index), rewards[index])
            decrease_balance(state, ValidatorIndex(index), penalties[index])
```

#### Slashings

*Note*: The function `process_slashings` is modified to use `PROPORTIONAL_SLASHING_MULTIPLIER_ALTAIR`.

```python
def process_slashings(state: BeaconState) -> None:
    epoch = get_current_epoch(state)
    total_balance = get_total_active_balance(state)
    adjusted_total_slashing_balance = min(sum(state.slashings) * PROPORTIONAL_SLASHING_MULTIPLIER_ALTAIR, total_balance)
    for index, validator in enumerate(state.validators):
        if validator.slashed and epoch + EPOCHS_PER_SLASHINGS_VECTOR // 2 == validator.withdrawable_epoch:
            increment = EFFECTIVE_BALANCE_INCREMENT  # Factored out from penalty numerator to avoid uint64 overflow
            penalty_numerator = validator.effective_balance // increment * adjusted_total_slashing_balance
            penalty = penalty_numerator // total_balance * increment
            decrease_balance(state, ValidatorIndex(index), penalty)
```

#### Participation flags updates

*Note*: The function `process_participation_flag_updates` is new.

```python
def process_participation_flag_updates(state: BeaconState) -> None:
    state.previous_epoch_participation = state.current_epoch_participation
    state.current_epoch_participation = [ParticipationFlags(0b0000_0000) for _ in range(len(state.validators))]
```

#### Sync committee updates

*Note*: The function `process_sync_committee_updates` is new.

```python
def process_sync_committee_updates(state: BeaconState) -> None:
    next_epoch = get_current_epoch(state) + Epoch(1)
    if next_epoch % EPOCHS_PER_SYNC_COMMITTEE_PERIOD == 0:
        state.current_sync_committee = state.next_sync_committee
        state.next_sync_committee = get_sync_committee(state, next_epoch + EPOCHS_PER_SYNC_COMMITTEE_PERIOD)
```

## Initialize state for pure Altair testnets and test vectors

This helper function is only for initializing the state for pure Altair testnets and tests.

*Note*: The function `initialize_beacon_state_from_eth1` is modified: (1) using `ALTAIR_FORK_VERSION` as the current fork version, (2) utilizing the Altair `BeaconBlockBody` when constructing the initial `latest_block_header`, and (3) adding initial sync committees.

```python
def initialize_beacon_state_from_eth1(eth1_block_hash: Bytes32,
                                      eth1_timestamp: uint64,
                                      deposits: Sequence[Deposit]) -> BeaconState:
    fork = Fork(
        previous_version=GENESIS_FORK_VERSION,
        current_version=ALTAIR_FORK_VERSION,  # [Modified in Altair]
        epoch=GENESIS_EPOCH,
    )
    state = BeaconState(
        genesis_time=eth1_timestamp + GENESIS_DELAY,
        fork=fork,
        eth1_data=Eth1Data(block_hash=eth1_block_hash, deposit_count=uint64(len(deposits))),
        latest_block_header=BeaconBlockHeader(body_root=hash_tree_root(BeaconBlockBody())),
        randao_mixes=[eth1_block_hash] * EPOCHS_PER_HISTORICAL_VECTOR,  # Seed RANDAO with Eth1 entropy
    )

    # Process deposits
    leaves = list(map(lambda deposit: deposit.data, deposits))
    for index, deposit in enumerate(deposits):
        deposit_data_list = List[DepositData, 2**DEPOSIT_CONTRACT_TREE_DEPTH](*leaves[:index + 1])
        state.eth1_data.deposit_root = hash_tree_root(deposit_data_list)
        process_deposit(state, deposit)

    # Process activations
    for index, validator in enumerate(state.validators):
        balance = state.balances[index]
        validator.effective_balance = min(balance - balance % EFFECTIVE_BALANCE_INCREMENT, MAX_EFFECTIVE_BALANCE)
        if validator.effective_balance == MAX_EFFECTIVE_BALANCE:
            validator.activation_eligibility_epoch = GENESIS_EPOCH
            validator.activation_epoch = GENESIS_EPOCH

    # Set genesis validators root for domain separation and chain versioning
    state.genesis_validators_root = hash_tree_root(state.validators)

    # [New in Altair] Fill in sync committees
    state.current_sync_committee = get_sync_committee(state, get_current_epoch(state))
    state.next_sync_committee = get_sync_committee(state, get_current_epoch(state) + EPOCHS_PER_SYNC_COMMITTEE_PERIOD)

    return state
```<|MERGE_RESOLUTION|>--- conflicted
+++ resolved
@@ -339,11 +339,7 @@
 ```python
 def get_unslashed_participating_indices(state: BeaconState, flag_index: int, epoch: Epoch) -> Set[ValidatorIndex]:
     """
-<<<<<<< HEAD
     Return the set of validator indicies that are both active and unslashed for the given ``flag_index`` and ``epoch``.
-=======
-    Return the active and unslashed validator indices for the given ``epoch`` and ``flag_index``.
->>>>>>> 681490e0
     """
     assert epoch in (get_previous_epoch(state), get_current_epoch(state))
     if epoch == get_current_epoch(state):
@@ -360,11 +356,7 @@
 ```python
 def get_flag_index_deltas(state: BeaconState, flag_index: int, weight: uint64) -> Tuple[Sequence[Gwei], Sequence[Gwei]]:
     """
-<<<<<<< HEAD
     Return the deltas for a given ``flag_index`` scaled by ``weight`` by scanning through the participation flags.
-=======
-    Return the deltas for a given ``flag_index`` by scanning through the participation flags.
->>>>>>> 681490e0
     """
     rewards = [Gwei(0)] * len(state.validators)
     penalties = [Gwei(0)] * len(state.validators)
