--- conflicted
+++ resolved
@@ -185,13 +185,8 @@
 ### `compute_custody_bit`
 
 ```python
-<<<<<<< HEAD
 def compute_custody_bit(key: BLSSignature, data: bytes) -> bit:
-    full_G2_element = bls_signature_to_G2(key)
-=======
-def get_custody_chunk_bit(key: BLSSignature, chunk: bytes) -> bool:
     full_G2_element = bls.signature_to_G2(key)
->>>>>>> ac33b3d0
     s = full_G2_element[0].coeffs
     bits = [legendre_bit((i + 1) * s[i % 2] + int.from_bytes(atom, "little"), BLS12_381_Q)
             for i, atom in enumerate(get_custody_atoms(data))]
@@ -369,33 +364,7 @@
     shard_chunk_roots = shard_transition.shard_data_roots[custody_slashing.data_index]
     assert hash_tree_root(custody_slashing.data) == chunks_to_body_root(shard_chunk_roots)
 
-<<<<<<< HEAD
     # Verify existence and participation of claimed malefactor
-=======
-```python
-def process_bit_challenge(state: BeaconState, challenge: CustodyBitChallenge) -> None:
-    attestation = challenge.attestation
-    epoch = attestation.data.target.epoch
-    shard = attestation.data.crosslink.shard
-
-    # Verify challenge signature
-    challenger = state.validators[challenge.challenger_index]
-    domain = get_domain(state, DOMAIN_CUSTODY_BIT_CHALLENGE, get_current_epoch(state))
-    # TODO incorrect hash-tree-root, but this changes with phase 1 PR #1483
-    assert bls.Verify(challenger.pubkey, compute_signing_root(challenge, domain), challenge.signature)
-    # Verify challenger is slashable
-    assert is_slashable_validator(challenger, get_current_epoch(state))
-    # Verify attestation
-    assert is_valid_indexed_attestation(state, get_indexed_attestation(state, attestation))
-    # Verify attestation is eligible for challenging
-    responder = state.validators[challenge.responder_index]
-    assert get_current_epoch(state) <= get_randao_epoch_for_custody_period(
-        get_custody_period_for_validator(state, challenge.responder_index, epoch),
-        challenge.responder_index
-    ) + 2 * EPOCHS_PER_CUSTODY_PERIOD + responder.max_reveal_lateness
-
-    # Verify the responder participated in the attestation
->>>>>>> ac33b3d0
     attesters = get_attesting_indices(state, attestation.data, attestation.aggregation_bits)
     assert custody_slashing.malefactor_index in attesters
     
@@ -405,8 +374,8 @@
         custody_slashing.malefactor_index,
     )
     domain = get_domain(state, DOMAIN_RANDAO, epoch_to_sign)
-<<<<<<< HEAD
-    assert bls_verify(malefactor.pubkey, hash_tree_root(epoch_to_sign), custody_slashing.malefactor_secret, domain)
+    signing_root = compute_signing_root(epoch_to_sign, domain)
+    assert bls.Verify(malefactor.pubkey, signing_root, custody_slashing.malefactor_secret)
 
     # Get the custody bit
     custody_bits = attestation.custody_bits[custody_slashing.data_index]
@@ -429,78 +398,6 @@
     else:
         # The claim was false, the custody bit was correct. Slash the whistleblower that induced this work.
         slash_validator(state, custody_slashing.whistleblower_index)
-=======
-    assert bls.Verify(responder.pubkey, compute_signing_root(epoch_to_sign, domain), challenge.responder_key)
-    # Verify the chunk count
-    chunk_count = get_custody_chunk_count(attestation.data.crosslink)
-    assert chunk_count == len(challenge.chunk_bits)
-    # Verify custody bit is incorrect
-    committee = get_beacon_committee(state, epoch, shard)
-    custody_bit = attestation.custody_bits[committee.index(challenge.responder_index)]
-    assert custody_bit != get_chunk_bits_root(challenge.chunk_bits)
-    # Add new bit challenge record
-    new_record = CustodyBitChallengeRecord(
-        challenge_index=state.custody_challenge_index,
-        challenger_index=challenge.challenger_index,
-        responder_index=challenge.responder_index,
-        inclusion_epoch=get_current_epoch(state),
-        data_root=attestation.data.crosslink.data_root,
-        chunk_count=chunk_count,
-        chunk_bits_merkle_root=hash_tree_root(challenge.chunk_bits),
-        responder_key=challenge.responder_key,
-    )
-    replace_empty_or_append(state.custody_bit_challenge_records, new_record)
-    state.custody_challenge_index += 1
-    # Postpone responder withdrawability
-    responder.withdrawable_epoch = FAR_FUTURE_EPOCH
-```
-
-#### Custody responses
-
-Verify that `len(block.body.custody_responses) <= MAX_CUSTODY_RESPONSES`.
-
-For each `response` in `block.body.custody_responses`, run the following function:
-
-```python
-def process_custody_response(state: BeaconState, response: CustodyResponse) -> None:
-    chunk_challenge = next((record for record in state.custody_chunk_challenge_records
-                            if record.challenge_index == response.challenge_index), None)
-    if chunk_challenge is not None:
-        return process_chunk_challenge_response(state, response, chunk_challenge)
-
-    bit_challenge = next((record for record in state.custody_bit_challenge_records
-                          if record.challenge_index == response.challenge_index), None)
-    if bit_challenge is not None:
-        return process_bit_challenge_response(state, response, bit_challenge)
-
-    assert False
-```
-
-```python
-def process_chunk_challenge_response(state: BeaconState,
-                                     response: CustodyResponse,
-                                     challenge: CustodyChunkChallengeRecord) -> None:
-    # Verify chunk index
-    assert response.chunk_index == challenge.chunk_index
-    # Verify bit challenge data is null
-    assert response.chunk_bits_branch == [] and response.chunk_bits_leaf == Bytes32()
-    # Verify minimum delay
-    assert get_current_epoch(state) >= challenge.inclusion_epoch + MAX_SEED_LOOKAHEAD
-    # Verify the chunk matches the crosslink data root
-    assert is_valid_merkle_branch(
-        leaf=hash_tree_root(response.chunk),
-        branch=response.data_branch,
-        depth=challenge.depth,
-        index=response.chunk_index,
-        root=challenge.data_root,
-    )
-    # Clear the challenge
-    records = state.custody_chunk_challenge_records
-    records[records.index(challenge)] = CustodyChunkChallengeRecord()
-    # Reward the proposer
-    proposer_index = get_beacon_proposer_index(state)
-    increase_balance(state, proposer_index, Gwei(get_base_reward(state, proposer_index) // MINOR_REWARD_QUOTIENT))
->>>>>>> ac33b3d0
 ```
 
 
