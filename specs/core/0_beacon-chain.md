--- conflicted
+++ resolved
@@ -714,12 +714,8 @@
                processed_pow_receipt_root: Hash32) -> BeaconState:
     # Induct validators
     validators = []
-    for pubkey, proof_of_possession, withdrawal_credentials, \
+    for pubkey, deposit_size, proof_of_possession, withdrawal_credentials, \
             randao_commitment in initial_validator_entries:
-<<<<<<< HEAD
-        add_or_topup_validator(
-            validators=validators,
-=======
         validators, _ = get_new_validators(
             current_validators=validators,
             fork_data=ForkData(
@@ -727,8 +723,8 @@
                 post_fork_version=pre_fork_version,
                 fork_slot_number=2**64 - 1,
             ),
->>>>>>> 2ea299bc
             pubkey=pubkey,
+            deposit_size=deposit_size,
             proof_of_possession=proof_of_possession,
             withdrawal_credentials=withdrawal_credentials,
             randao_commitment=randao_commitment,
@@ -791,24 +787,6 @@
     return None
 
 
-<<<<<<< HEAD
-```python
-def add_or_topup_validator(state: State,
-                           pubkey: int,
-                           deposit_size: int,
-                           proof_of_possession: bytes,
-                           withdrawal_credentials: Hash32,
-                           randao_commitment: Hash32,
-                           status: int,
-                           current_slot: int) -> int:
-    # if following assert fails, validator induction failed
-    # move on to next validator registration log
-    signed_message = bytes32(pubkey) + bytes2(withdrawal_shard) + withdrawal_credentials + randao_commitment
-    assert BLSVerify(pub=pubkey,
-                     msg=hash(signed_message),
-                     sig=proof_of_possession,
-                     domain=get_domain(state, current_slot, DOMAIN_DEPOSIT))
-=======
 def get_fork_version(fork_data: ForkData,
                      slot: int) -> int:
     if slot < fork_data.fork_slot_number:
@@ -829,13 +807,14 @@
 def get_new_validators(current_validators: List[ValidatorRecord],
                        fork_data: ForkData,
                        pubkey: int,
+                       deposit_size: int,
                        proof_of_possession: bytes,
                        withdrawal_credentials: Hash32,
                        randao_commitment: Hash32,
                        status: int,
                        current_slot: int) -> Tuple[List[ValidatorRecord], int]:
-    # if following assert fails, validator induction failed
-    # move on to next validator registration log
+    # if any asserts fail, validator induction/topup failed
+    # move on to next validator deposit log
     signed_message = bytes32(pubkey) + withdrawal_credentials + randao_commitment
     assert BLSVerify(
         pub=pubkey,
@@ -847,63 +826,55 @@
             DOMAIN_DEPOSIT
         )
     )
-    # Pubkey uniqueness
     new_validators = copy.deepcopy(current_validators)
-    assert pubkey not in [v.pubkey for v in current_validators]
->>>>>>> 2ea299bc
-    rec = ValidatorRecord(
-        pubkey=pubkey,
-        withdrawal_credentials=withdrawal_credentials,
-        randao_commitment=randao_commitment,
-        randao_skips=0,
-        balance=DEPOSIT_SIZE * GWEI_PER_ETH,
-        status=status,
-        last_status_change_slot=current_slot,
-        exit_seq=0
-    )
-<<<<<<< HEAD
-    # Pubkey uniqueness
-    validator_pubkeys = [v.pubkey for v in state.validators]
+    validator_pubkeys = [v.pubkey for v in new_validators]
+
+    # add new validator
     if pubkey not in validator_pubkeys:
         assert deposit_size == DEPOSIT_SIZE
 
-        index = min_empty_validator(state.validators)
+        rec = ValidatorRecord(
+            pubkey=pubkey,
+            withdrawal_credentials=withdrawal_credentials,
+            randao_commitment=randao_commitment,
+            randao_skips=0,
+            balance=DEPOSIT_SIZE * GWEI_PER_ETH,
+            status=status,
+            last_status_change_slot=current_slot,
+            exit_seq=0
+        )
+
+        index = min_empty_validator(new_validators)
         if index is None:
-            state.validators.append(rec)
-            return len(state.validators) - 1
+            new_validators.append(rec)
+            index = len(new_validators) - 1
         else:
-            state.validators[index] = rec
-            return index
+            new_validators[index] = rec
+        return new_validators, index
+
+    # topup existing validator
     else:
+        index = validator_pubkeys.index(pubkey)
+        val = new_validators[index]
+        assert deposit_size >= MIN_TOPUP_SIZE
         assert val.status != WITHDRAWN
-        index = validator_pubkeys.index(pubkey)
-        val = state.validators[index]
         assert val.withdrawal_credentials == withdrawal_credentials
-        assert deposit_size >= MIN_TOPUP_SIZE
+
         val.balance += deposit_size
-        return index
-=======
-    # Add the validator
-    index = min_empty_validator_index(current_validators)
-    if index is None:
-        new_validators.append(rec)
-        index = len(new_validators) - 1
-    else:
-        new_validators[index] = rec
-
-    return new_validators, index
-```
-
-Now, to add a validator:
-
-```python
-def add_validator(state: BeaconState,
-                  pubkey: int,
-                  proof_of_possession: bytes,
-                  withdrawal_credentials: Hash32,
-                  randao_commitment: Hash32,
-                  status: int,
-                  current_slot: int) -> int:
+        return new_validators, index
+```
+
+Now, to add a validator or top up an existing validator's balance:
+
+```python
+def add_or_topup_validator(state: BeaconState,
+                           pubkey: int,
+                           deposit_size: int,
+                           proof_of_possession: bytes,
+                           withdrawal_credentials: Hash32,
+                           randao_commitment: Hash32,
+                           status: int,
+                           current_slot: int) -> int:
     """
     Add the validator into the given `state`.
     Note that this function mutates `state`.
@@ -916,6 +887,7 @@
             fork_slot_number=state.fork_slot_number,
         ),
         pubkey=pubkey,
+        deposit_size=deposit_size,
         proof_of_possession=proof_of_possession,
         withdrawal_credentials=withdrawal_credentials,
         randao_commitment=randao_commitment,
@@ -924,7 +896,6 @@
     )
 
     return index
->>>>>>> 2ea299bc
 ```
 
 `BLSVerify` is a function for verifying a BLS12-381 signature, defined in the BLS12-381 spec.
@@ -1128,11 +1099,7 @@
 
 Verify that `block.slot - (deposit_data.timestamp - state.genesis_time) // SLOT_DURATION < DELETION_PERIOD`.
 
-<<<<<<< HEAD
-Run `add_or_topup_validator(validators, deposit_data.deposit_params.pubkey, deposit_data.msg_value, deposit_data.deposit_params.proof_of_possession, deposit_data.deposit_params.withdrawal_credentials, deposit_data.deposit_params.randao_commitment, PENDING_ACTIVATION, block.slot)`.
-=======
-Run `add_validator(state, pubkey=deposit_data.deposit_params.pubkey, proof_of_possession=deposit_data.deposit_params.proof_of_possession, withdrawal_credentials=deposit_data.deposit_params.withdrawal_credentials, randao_commitment=deposit_data.deposit_params.randao_commitment, status=PENDING_ACTIVATION, current_slot=block.slot)`.
->>>>>>> 2ea299bc
+Run `add_or_topup_validator(state, pupkey=deposit_data.deposit_params.pubkey, deposit_size=deposit_data.msg_value, proof_of_possession=deposit_data.deposit_params.proof_of_possession, withdrawal_credentials=deposit_data.deposit_params.withdrawal_credentials, randao_commitment=deposit_data.deposit_params.randao_commitment, status=PENDING_ACTIVATION, current_slot=block.slot)`.
 
 ## Cycle boundary processing
 
