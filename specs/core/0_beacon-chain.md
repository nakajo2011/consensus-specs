# Ethereum 2.0 Phase 0 -- The Beacon Chain

###### tags: `spec`, `eth2.0`, `casper`, `sharding`, `beacon`

**NOTICE**: This document is a work-in-progress for researchers and implementers. It reflects recent spec changes and takes precedence over the [Python proof-of-concept implementation](https://github.com/ethereum/beacon_chain).

### Introduction

This document represents the specification for Phase 0 of Ethereum 2.0 -- The Beacon Chain.

At the core of Ethereum 2.0 is a system chain called the "beacon chain". The beacon chain stores and manages the set of active proof-of-stake validators. In the initial deployment phases of Ethereum 2.0 the only mechanism to become a validator is to make a fixed-size one-way ETH deposit to a registration contract on the Ethereum 1.0 PoW chain. Induction as a validator happens after registration transaction receipts are processed by the beacon chain and after a queuing process. Deregistration is either voluntary or done forcibly as a penalty for misbehavior.

The primary source of load on the beacon chain are "attestations". Attestations simultaneously attest to a shard block and a corresponding beacon chain block. A sufficient number of attestations for the same shard block create a "crosslink", confirming the shard segment up to that shard block into the beacon chain. Crosslinks also serve as infrastructure for asynchronous cross-shard communication.

### Terminology

* **Validator** - a participant in the Casper/sharding consensus system. You can become one by depositing 32 ETH into the Casper mechanism.
* **Active validator set** - those validators who are currently participating, and which the Casper mechanism looks to produce and attest to blocks, crosslinks and other consensus objects.
* **Committee** - a (pseudo-) randomly sampled subset of the active validator set. When a committee is referred to collectively, as in "this committee attests to X", this is assumed to mean "some subset of that committee that contains enough validators that the protocol recognizes it as representing the committee".
* **Proposer** - the validator that creates a beacon chain block
* **Attester** - a validator that is part of a committee that needs to sign off on a beacon chain block while simultaneously creating a link (crosslink) to a recent shard block on a particular shard chain.
* **Beacon chain** - the central PoS chain that is the base of the sharding system.
* **Shard chain** - one of the chains on which user transactions take place and account data is stored.
* **Crosslink** - a set of signatures from a committee attesting to a block in a shard chain, which can be included into the beacon chain. Crosslinks are the main means by which the beacon chain "learns about" the updated state of shard chains.
* **Slot** - a period of `SLOT_DURATION` seconds, during which one proposer has the ability to create a beacon chain block and some attesters have the ability to make attestations
* **Cycle** - a span of slots during which all validators get exactly one chance to make an attestation
* **Finalized**, **justified** - see Casper FFG finalization here: https://arxiv.org/abs/1710.09437
* **Withdrawal period** - number of slots between a validator exit and the validator balance being withdrawable
* **Genesis time** - the Unix time of the genesis beacon chain block at slot 0

### Constants

| Constant | Value | Unit | Approximation |
| --- | --- | :---: | - |
| `SHARD_COUNT` | 2**10 (= 1,024)| shards |
| `DEPOSIT_SIZE` | 2**5 (= 32) | ETH |
| `MIN_ONLINE_DEPOSIT_SIZE` | 2**4 (= 16) | ETH |
| `GWEI_PER_ETH` | 10**9 | Gwei/ETH |
| `DEPOSIT_CONTRACT_ADDRESS` | **TBD** | - |
| `TARGET_COMMITTEE_SIZE` | 2**8 (= 256) | validators |
| `GENESIS_TIME` | **TBD** | seconds |
| `SLOT_DURATION` | 6 | seconds |
| `CYCLE_LENGTH` | 2**6 (= 64) | slots | ~6 minutes |
| `MIN_VALIDATOR_SET_CHANGE_INTERVAL` | 2**8 (= 256) | slots | ~25 minutes |
| `SHARD_PERSISTENT_COMMITTEE_CHANGE_PERIOD` | 2**17 (= 131,072) | slots | ~9 days |
| `MIN_ATTESTATION_INCLUSION_DELAY` | 2**2 (= 4) | slots | ~24 seconds |
| `RANDAO_SLOTS_PER_LAYER` | 2**12 (= 4,096) | slots | ~7 hours |
| `SQRT_E_DROP_TIME` | 2**18 (= 262,144) | slots | ~18 days |
| `WITHDRAWALS_PER_CYCLE` | 2**2 (=4) | validators | 5.2m ETH in ~6 months |
| `MIN_WITHDRAWAL_PERIOD` | 2**13 (= 8,192) | slots | ~14 hours |
| `DELETION_PERIOD` | 2**22 (= 4,194,304) | slots | ~290 days |
| `COLLECTIVE_PENALTY_CALCULATION_PERIOD` | 2**20 (= 1,048,576) | slots | ~2.4 months |
| `POW_RECEIPT_ROOT_VOTING_PERIOD` | 2**10 (= 1,024) | slots | ~1.7 hours |
| `SLASHING_WHISTLEBLOWER_REWARD_DENOMINATOR` | 2**9 (= 512) |
| `BASE_REWARD_QUOTIENT` | 2**15 (= 32,768) | — |
| `MAX_VALIDATOR_CHURN_QUOTIENT` | 2**5 (= 32) | — |
| `POW_CONTRACT_MERKLE_TREE_DEPTH` | 2**5 (= 32) | - |
| `LOGOUT_MESSAGE` | `"LOGOUT"` | — |
| `INITIAL_FORK_VERSION` | 0 | — |

**Notes**

* See a recommended min committee size of 111 [here](https://vitalik.ca/files/Ithaca201807_Sharding.pdf); our algorithm will generally ensure the committee size is at least half the target.
* The `SQRT_E_DROP_TIME` constant is the amount of time it takes for the quadratic leak to cut deposits of non-participating validators by ~39.4%.
* The `BASE_REWARD_QUOTIENT` constant is the per-slot interest rate assuming all validators are participating, assuming total deposits of 1 ETH. It corresponds to ~3.88% annual interest assuming 10 million participating ETH.
* At most `1/MAX_VALIDATOR_CHURN_QUOTIENT` of the validators can change during each validator set change.

**Validator status codes**

| Name | Value |
| - | :-: |
| `PENDING_ACTIVATION` | `0` |
| `ACTIVE` | `1` |
| `PENDING_EXIT` | `2` |
| `PENDING_WITHDRAW` | `3` |
| `WITHDRAWN` | `4` |
| `PENALIZED` | `127` |

**Special record types**

| Name | Value | Maximum count |
| - | :-: | :-: |
| `LOGOUT` | `0` | `16` |
| `CASPER_SLASHING` | `1` | `16` |
| `PROPOSER_SLASHING` | `2` | `16` |
| `DEPOSIT_PROOF` | `3` | `16` |

**Validator set delta flags**

| Name | Value |
| - | :-: |
| `ENTRY` | `0` |
| `EXIT` | `1` |

**Domains for BLS signatures**

| Name | Value | 
| - | :-: |
| `DOMAIN_DEPOSIT` | `0` |
| `DOMAIN_ATTESTATION` | `1` |
| `DOMAIN_PROPOSAL` | `2` |
| `DOMAIN_LOGOUT` | `3` |

### PoW chain registration contract

The initial deployment phases of Ethereum 2.0 are implemented without consensus changes to the PoW chain. A registration contract is added to the PoW chain to deposit ETH. This contract has a `registration` function which takes as arguments `pubkey`, `withdrawal_credentials`, `randao_commitment` as defined in a `ValidatorRecord` below. A BLS `proof_of_possession` of types `bytes` is given as a final argument.

The registration contract emits a log with the various arguments for consumption by the beacon chain. It does not do validation, pushing the registration logic to the beacon chain. In particular, the proof of possession (based on the BLS12-381 curve) is not verified by the registration contract.

## Data structures
### Beacon chain blocks

A `BeaconBlock` has the following fields:

```python
{
    # Slot number
    'slot': 'uint64',
    # Proposer RANDAO reveal
    'randao_reveal': 'hash32',
    # Recent PoW receipt root
    'candidate_pow_receipt_root': 'hash32',
    # Skip list of previous beacon block hashes
    # i'th item is the most recent ancestor whose slot is a multiple of 2**i for i = 0, ..., 31
    'ancestor_hashes': ['hash32'],
    # State root
    'state_root': 'hash32',
    # Attestations
    'attestations': [AttestationRecord],
    # Specials (e.g. logouts, penalties)
    'specials': [SpecialRecord],
    # Proposer signature
    'proposer_signature': ['uint256'],
}
```

An `AttestationRecord` has the following fields:

```python
{
    # Slot number
    'slot': 'uint64',
    # Shard number
    'shard': 'uint64',
    # Beacon block hashes not part of the current chain, oldest to newest
    'oblique_parent_hashes': ['hash32'],
    # Shard block hash being attested to
    'shard_block_hash': 'hash32',
    # Last crosslink hash
    'last_crosslink_hash': 'hash32',
    # Root of data between last hash and this one
    'shard_block_combined_data_root': 'hash32',
    # Attester participation bitfield (1 bit per attester)
    'attester_bitfield': 'bytes',
    # Slot of last justified beacon block
    'justified_slot': 'uint64',
    # Hash of last justified beacon block
    'justified_block_hash': 'hash32',
    # BLS aggregate signature
    'aggregate_sig': ['uint384']
}
```

A `ProposalSignedData` has the following fields:

```python
{
    # Fork version
    'fork_version': 'uint64',
    # Slot number
    'slot': 'uint64',
    # Shard number (or `2**64 - 1` for beacon chain)
    'shard': 'uint64',
    # Block hash
    'block_hash': 'hash32',
}
```

An `AttestationSignedData` has the following fields:

```python
{
    # Slot number
    'slot': 'uint64',
    # Shard number
    'shard': 'uint64',
    # CYCLE_LENGTH parent hashes
    'parent_hashes': ['hash32'],
    # Shard block hash
    'shard_block_hash': 'hash32',
    # Last crosslink hash
    'last_crosslink_hash': 'hash32',
    # Root of data between last hash and this one
    'shard_block_combined_data_root': 'hash32',
    # Slot of last justified beacon block referenced in the attestation
    'justified_slot': 'uint64'
}
```

A `SpecialRecord` has the following fields:

```python
{
    # Kind
    'kind': 'uint8',
    # Data
    'data': 'bytes'
}
```

### Beacon chain state

The `BeaconState` has the following fields:

```python
{
    # Slot of last validator set change
    'validator_set_change_slot': 'uint64',
    # List of validators
    'validators': [ValidatorRecord],
    # Most recent crosslink for each shard
    'crosslinks': [CrosslinkRecord],
    # Last cycle-boundary state recalculation
    'last_state_recalculation_slot': 'uint64',
    # Last finalized slot
    'last_finalized_slot': 'uint64',
    # Last justified slot
    'last_justified_slot': 'uint64',
    # Number of consecutive justified slots
    'justified_streak': 'uint64',
    # Committee members and their assigned shard, per slot
    'shard_and_committee_for_slots': [[ShardAndCommittee]],
    # Persistent shard committees
    'persistent_committees': [['uint24']],
    'persistent_committee_reassignments': [ShardReassignmentRecord],
    # Randao seed used for next shuffling
    'next_shuffling_seed': 'hash32',
    # Total deposits penalized in the given withdrawal period
    'deposits_penalized_in_period': ['uint64'],
    # Hash chain of validator set changes (for light clients to easily track deltas)
    'validator_set_delta_hash_chain': 'hash32'
    # Current sequence number for withdrawals
    'current_exit_seq': 'uint64',
    # Genesis time
    'genesis_time': 'uint64',
    # PoW receipt root
    'processed_pow_receipt_root': 'hash32',
    'candidate_pow_receipt_roots': [CandidatePoWReceiptRootRecord],
    # Parameters relevant to hard forks / versioning.
    # Should be updated only by hard forks.
    'pre_fork_version': 'uint64',
    'post_fork_version': 'uint64',
    'fork_slot_number': 'uint64',
    # Attestations not yet processed
    'pending_attestations': [AttestationRecord],
    # recent beacon block hashes needed to process attestations, older to newer
    'recent_block_hashes': ['hash32'],
    # RANDAO state
    'randao_mix': 'hash32'
}
```

A `ValidatorRecord` has the following fields:

```python
{
    # BLS public key
<<<<<<< HEAD
    'pubkey': 'uint384',
    # Withdrawal shard number
    'withdrawal_shard': 'uint16',
    # Withdrawal address
    'withdrawal_address': 'address',
=======
    'pubkey': 'uint256',
    # Withdrawal credentials
    'withdrawal_credentials': 'hash32',
>>>>>>> 51f8ea16
    # RANDAO commitment
    'randao_commitment': 'hash32',
    # Slot the RANDAO commitment was last changed
    'randao_last_change': 'uint64',
    # Balance in Gwei
    'balance': 'uint64',
    # Status code
    'status': 'uint8',
    # Slot when validator last changed status (or 0)
    'last_status_change_slot': 'uint64'
    # Sequence number when validator exited (or 0)
    'exit_seq': 'uint64'
}
```

A `CrosslinkRecord` has the following fields:

```python
{
    # Slot number
    'slot': 'uint64',
    # Shard chain block hash
    'shard_block_hash': 'hash32'
}
```

A `ShardAndCommittee` object has the following fields:

```python
{
    # Shard number
    'shard': 'uint64',
    # Validator indices
    'committee': ['uint24']
}
```

A `ShardReassignmentRecord` object has the following fields:

```python
{
    # Which validator to reassign
    'validator_index': 'uint24',
    # To which shard
    'shard': 'uint64',
    # When
    'slot': 'uint64'
}
```

A `CandidatePoWReceiptRootRecord` object contains the following fields:

```python
{
    # Candidate PoW receipt root
    'candidate_pow_receipt_root': 'hash32',
    # Vote count
    'votes': 'uint64'
}
```

## Beacon chain processing

The beacon chain is the "main chain" of the PoS system. The beacon chain's main responsibilities are:

* Store and maintain the set of active, queued and exited validators
* Process crosslinks (see above)
* Process its own block-by-block consensus, as well as the finality gadget

Processing the beacon chain is fundamentally similar to processing a PoW chain in many respects. Clients download and process blocks, and maintain a view of what is the current "canonical chain", terminating at the current "head". However, because of the beacon chain's relationship with the existing PoW chain, and because it is a PoS chain, there are differences.

For a block on the beacon chain to be processed by a node, four conditions have to be met:

* The parent pointed to by the `ancestor_hashes[0]` has already been processed and accepted
* An attestation from the _proposer_ of the block (see later for definition) is included along with the block in the network message object
* The PoW chain block pointed to by the `processed_pow_receipt_root` has already been processed and accepted
* The node's local clock time is greater than or equal to the minimum timestamp as computed by `GENESIS_TIME + block.slot * SLOT_DURATION`

If these conditions are not met, the client should delay processing the beacon block until the conditions are all satisfied.

Beacon block production is significantly different because of the proof of stake mechanism. A client simply checks what it thinks is the canonical chain when it should create a block, and looks up what its slot number is; when the slot arrives, it either proposes or attests to a block as required. Note that this requires each node to have a clock that is roughly (ie. within `SLOT_DURATION` seconds) synchronized with the other nodes.

### Beacon chain fork choice rule

The beacon chain fork choice rule is a hybrid that combines justification and finality with Latest Message Driven (LMD) Greediest Heaviest Observed SubTree (GHOST). At any point in time a validator `v` subjectively calculates the beacon chain head as follows.

* Let `store` be the set of attestations and blocks that the validator `v` has observed and verified (in particular, block ancestors must be recursively verified). Attestations not part of any chain are still included in `store`.
* Let `finalized_head` be the finalized block with the highest slot number. (A block `B` is finalized if there is a descendant of `B` in `store` the processing of which sets `B` as finalized.)
* Let `justified_head` be the descendant of `finalized_head` with the highest slot number that has been justified for at least `CYCLE_LENGTH` slots. (A block `B` is justified is there is a descendant of `B` in `store` the processing of which sets `B` as justified.) If no such descendant exists set `justified_head` to `finalized_head`.
* Let `get_ancestor(store, block, slot)` be the ancestor of `block` with slot number `slot`. The `get_ancestor` function can be defined recursively as `def get_ancestor(store, block, slot): return block if block.slot == slot else get_ancestor(store, store.get_parent(block), slot)`.
* Let `get_latest_attestation(store, validator)` be the attestation with the highest slot number in `store` from `validator`. If several such attestations exist use the one the validator `v` observed first.
* Let `get_latest_attestation_target(store, validator)` be the target block in the attestation `get_latest_attestation(store, validator)`.
* The head is `lmd_ghost(store, justified_head)` where the function `lmd_ghost` is defined below. Note that the implementation below is suboptimal; there are implementations that compute the head in time logarithmic in slot count.

```python
def lmd_ghost(store, start):
    validators = start.state.validators
    active_validators = [validators[i] for i in get_active_validator_indices(validators, start.slot)]
    attestation_targets = [get_latest_attestation_target(store, validator) for validator in active_validators]
    def get_vote_count(block):
        return len([target for target in attestation_targets if get_ancestor(store, target, block.slot) == block])

    head = start
    while 1:
        children = get_children(head)
        if len(children) == 0:
            return head        
        head = max(children, key=get_vote_count)
```

## Beacon chain state transition function

We now define the state transition function. At the high level, the state transition is made up of two parts:

1. The per-block processing, which happens every block, and only affects a few parts of the `state`.
2. The inter-cycle state recalculation, which happens only if `block.slot >= last_state_recalculation_slot + CYCLE_LENGTH`, and affects the entire `state`.

The inter-cycle state recalculation generally focuses on changes to the validator set, including adjusting balances and adding and removing validators, as well as processing crosslinks and managing block justification/finalization, while the per-block processing generally focuses on verifying aggregate signatures and saving temporary records relating to the per-block activity in the `BeaconState`.

### Helper functions

Below are various helper functions.

The following is a function that gets active validator indices from the validator list:
```python
def get_active_validator_indices(validators)
    return [i for i, v in enumerate(validators) if v.status == ACTIVE]
```

The following is a function that shuffles the validator list:

```python
def shuffle(values: List[Any],
            seed: Hash32) -> List[Any]:
    """
    Returns the shuffled ``values`` with seed as entropy.
    """
    values_count = len(values)

    # Entropy is consumed from the seed in 3-byte (24 bit) chunks.
    rand_bytes = 3
    # The highest possible result of the RNG.
    rand_max = 2 ** (rand_bytes * 8) - 1

    # The range of the RNG places an upper-bound on the size of the list that
    # may be shuffled. It is a logic error to supply an oversized list.
    assert values_count < rand_max

    output = [x for x in values]
    source = seed
    index = 0
    while index < values_count - 1:
        # Re-hash the `source` to obtain a new pattern of bytes.
        source = hash(source)
        # Iterate through the `source` bytes in 3-byte chunks.
        for position in range(0, 32 - (32 % rand_bytes), rand_bytes):
            # Determine the number of indices remaining in `values` and exit
            # once the last index is reached.
            remaining = values_count - index
            if remaining == 1:
                break

            # Read 3-bytes of `source` as a 24-bit big-endian integer.
            sample_from_source = int.from_bytes(
                source[position:position + rand_bytes], 'big'
            )

            # Sample values greater than or equal to `sample_max` will cause
            # modulo bias when mapped into the `remaining` range.
            sample_max = rand_max - rand_max % remaining

            # Perform a swap if the consumed entropy will not cause modulo bias.
            if sample_from_source < sample_max:
                # Select a replacement index for the current index.
                replacement_position = (sample_from_source % remaining) + index
                # Swap the current index with the replacement index.
                output[index], output[replacement_position] = output[replacement_position], output[index]
                index += 1
            else:
                # The sample causes modulo bias. A new sample should be read.
                pass

    return output
```

Here's a function that splits a list into `split_count` pieces:

```python
def split(seq: List[Any], split_count: int) -> List[Any]:
    """
    Returns the split ``seq`` in ``split_count`` pieces in protocol.
    """
    list_length = len(seq)
    return [
        seq[(list_length * i // split_count): (list_length * (i + 1) // split_count)]
        for i in range(split_count)
    ]
```

A helper method for readability:

```python
def clamp(minval: int, maxval: int, x: int) -> int:
    if x <= minval:
        return minval
    elif x >= maxval:
        return maxval
    else:
        return x
```

Now, our combined helper method:

```python
def get_new_shuffling(seed: Hash32,
                      validators: List[ValidatorRecord],
                      crosslinking_start_shard: int) -> List[List[ShardAndCommittee]]:
    active_validators = get_active_validator_indices(validators)

    committees_per_slot = clamp(
        1,
        SHARD_COUNT // CYCLE_LENGTH,
        len(active_validators) // CYCLE_LENGTH // TARGET_COMMITTEE_SIZE,
    )

    output = []

    # Shuffle with seed
    shuffled_active_validator_indices = shuffle(active_validators, seed)

    # Split the shuffled list into cycle_length pieces
    validators_per_slot = split(shuffled_active_validator_indices, CYCLE_LENGTH)

    for slot, slot_indices in enumerate(validators_per_slot):
        # Split the shuffled list into committees_per_slot pieces
        shard_indices = split(slot_indices, committees_per_slot)

        shard_id_start = crosslinking_start_shard + slot * committees_per_slot

        shards_and_committees_for_slot = [
            ShardAndCommittee(
                shard=(shard_id_start + shard_position) % SHARD_COUNT,
                committee=indices
            )
            for shard_position, indices in enumerate(shard_indices)
        ]
        output.append(shards_and_committees_for_slot)

    return output
```

Here's a diagram of what's going on:

![](http://vitalik.ca/files/ShuffleAndAssign.png?1)

We also define two functions for retrieving data from the state:

```python
def get_shards_and_committees_for_slot(state: BeaconState,
                                       slot: int) -> List[ShardAndCommittee]:
    earliest_slot_in_array = state.last_state_recalculation_slot - CYCLE_LENGTH
    assert earliest_slot_in_array <= slot < earliest_slot_in_array + CYCLE_LENGTH * 2
    return state.shard_and_committee_for_slots[slot - earliest_slot_in_array]

def get_block_hash(state: BeaconState,
                   current_block: BeaconBlock,
                   slot: int) -> Hash32:
    earliest_slot_in_array = current_block.slot - len(state.recent_block_hashes)
    assert earliest_slot_in_array <= slot < current_block.slot
    return state.recent_block_hashes[slot - earliest_slot_in_array]
```

`get_block_hash(_, _, s)` should always return the block hash in the beacon chain at slot `s`, and `get_shards_and_committees_for_slot(_, s)` should not change unless the validator set changes.

The following is a function that determines the proposer of a beacon block:

```python
def get_beacon_proposer(state:BeaconState, slot: int) -> ValidatorRecord:
    first_committee = get_shards_and_committees_for_slot(state, slot)[0].committee
    index = first_committee[slot % len(first_committee)]
    return state.validators[index]
```

We define another set of helpers to be used throughout: `bytes1(x): return x.to_bytes(1, 'big')`, `bytes2(x): return x.to_bytes(2, 'big')`, and so on for all integers, particularly 1, 2, 3, 4, 8, 32.

We define a function to "add a link" to the validator hash chain, used when a validator is added or removed:

```python
def add_validator_set_change_record(state: BeaconState,
                                    index: int,
                                    pubkey: int,
                                    flag: int) -> None:
    state.validator_set_delta_hash_chain = \
        hash(state.validator_set_delta_hash_chain +
             bytes1(flag) + bytes3(index) + bytes32(pubkey))
```

Finally, we abstractly define `int_sqrt(n)` for use in reward/penalty calculations as the largest integer `k` such that `k**2 <= n`. Here is one possible implementation, though clients are free to use their own including standard libraries for [integer square root](https://en.wikipedia.org/wiki/Integer_square_root) if available and meet the specification.

```python
def int_sqrt(n: int) -> int:
    x = n
    y = (x + 1) // 2
    while y < x:
        x = y
        y = (x + n // x) // 2
    return x
```

### PoW chain contract

The beacon chain is initialized when a condition is met inside a contract on the existing PoW chain. This contract's code in Vyper is as follows:

```python
HashChainValue: event({previous_receipt_root: bytes32, data: bytes[2064], total_deposit_count: int128})
ChainStart: event({receipt_root: bytes32, time: bytes[8]})

receipt_tree: bytes32[int128]
total_deposit_count: int128

@payable
@public
def deposit(deposit_params: bytes[2048]):
    index:int128 = self.total_deposit_count + 2**POW_CONTRACT_MERKLE_TREE_DEPTH
    msg_gwei_bytes8: bytes[8] = slice(convert(msg.value / 10**9, 'bytes32'), 24, 8)
    timestamp_bytes8: bytes[8] = slice(convert(block.timestamp, 'bytes32'), 24, 8)
    deposit_data: bytes[2064] = concat(deposit_params, msg_gwei_bytes8, timestamp_bytes8)

    log.HashChainValue(self.receipt_tree[1], deposit_data, self.total_deposit_count)    

    self.receipt_tree[index] = sha3(deposit_data)
    for i in range(POW_CONTRACT_MERKLE_TREE_DEPTH):
        index //= 2
        self.receipt_tree[index] = sha3(concat(self.receipt_tree[index * 2], self.receipt_tree[index * 2 + 1]))
    self.total_deposit_count += 1
    if self.total_deposit_count == 16384:
        log.ChainStart(self.receipt_tree[1], timestamp_bytes8)

@public
@constant
def get_receipt_root() -> bytes32:
    return self.receipt_tree[1]
```

The contract is at address `DEPOSIT_CONTRACT_ADDRESS`. When a user wishes to become a validator by moving their ETH from the 1.0 chain to the 2.0 chain, they should call the `deposit` function, sending along 32 ETH and providing as `deposit_params` a SimpleSerialize'd `DepositParams` object of the form:

```python
{
    'pubkey': 'int256',
    'proof_of_possession': ['int256'],
    'withdrawal_credentials`: 'hash32',
    'randao_commitment`: 'hash32'
}
```

If the user wishes to deposit more than `DEPOSIT_SIZE` ETH, they would need to make multiple calls. When the contract publishes a `ChainStart` log, this initializes the chain, calling `on_startup` with:

* `initial_validator_entries` equal to the list of data records published as HashChainValue logs so far, in the order in which they were published (oldest to newest).
* `genesis_time` equal to the `time` value published in the log
* `processed_pow_receipt_root` equal to the `receipt_root` value published in the log

### On startup

A valid block with slot `0` (the "genesis block") has the following values. Other validity rules (eg. requiring a signature) do not apply.

```python
{
    'slot': 0,
    'randao_reveal': bytes32(0),
    'candidate_pow_receipt_roots': [],
    'ancestor_hashes': [bytes32(0) for i in range(32)],
    'state_root': STARTUP_STATE_ROOT,
    'attestations': [],
    'specials': [],
    'proposer_signature': [0, 0]
}
```

`STARTUP_STATE_ROOT` is the root of the initial state, computed by running the following code:

```python
def on_startup(initial_validator_entries: List[Any], genesis_time: uint64, processed_pow_receipt_root: Hash32) -> BeaconState:
    # Induct validators
    validators = []
    for pubkey, proof_of_possession, withdrawal_credentials, \
            randao_commitment in initial_validator_entries:
        add_validator(
            validators=validators,
            pubkey=pubkey,
            proof_of_possession=proof_of_possession,
            withdrawal_credentials=withdrawal_credentials,
            randao_commitment=randao_commitment,
            current_slot=0,
            status=ACTIVE,
        )
    # Setup state
    x = get_new_shuffling(bytes([0] * 32), validators, 0)
    crosslinks = [
        CrosslinkRecord(
            slot=0,
            hash=bytes([0] * 32)
        )
        for i in range(SHARD_COUNT)
    ]
    state = BeaconState(
        validator_set_change_slot=0,
        validators=validators,
        crosslinks=crosslinks,
        last_state_recalculation_slot=0,
        last_finalized_slot=0,
        last_justified_slot=0,
        justified_streak=0,
        shard_and_committee_for_slots=x + x,
        persistent_committees=split(shuffle(validators, bytes([0] * 32)), SHARD_COUNT),
        persistent_committee_reassignments=[],
        deposits_penalized_in_period=[],
        next_shuffling_seed=bytes([0] * 32),
        validator_set_delta_hash_chain=bytes([0] * 32),  # stub
        current_exit_seq=0,
        genesis_time=genesis_time,
        processed_pow_receipt_root=processed_pow_receipt_root,
        candidate_pow_receipt_roots=[],
        pre_fork_version=INITIAL_FORK_VERSION,
        post_fork_version=INITIAL_FORK_VERSION,
        fork_slot_number=0,
        pending_attestations=[],
        pending_specials=[],
        recent_block_hashes=[bytes([0] * 32) for _ in range(CYCLE_LENGTH * 2)],
        randao_mix=bytes([0] * 32)  # stub
    )

    return state
```

The `add_validator` routine is defined below.

### Routine for adding a validator

This routine should be run for every validator that is inducted as part of a log created on the PoW chain [TODO: explain where to check for these logs]. The status of the validators added after genesis is `PENDING_ACTIVATION`. These logs should be processed in the order in which they are emitted by the PoW chain.

First, some helper functions:

```python
def min_empty_validator(validators: List[ValidatorRecord], current_slot: int):
    for i, v in enumerate(validators):
        if v.status == WITHDRAWN and v.last_status_change_slot + DELETION_PERIOD <= current_slot:
            return i
    return None
```

```python
def get_fork_version(state: State, slot: int) -> int:
    return state.pre_fork_version if slot < state.fork_slot_number else state.post_fork_version
    
def get_domain(state: State, slot: int, base_domain: int) -> int:
    return get_fork_version(state, slot) * 2**32 + base_domain
```

Now, to add a validator:

```python
def add_validator(state: State,
                  pubkey: int,
                  proof_of_possession: bytes,
                  withdrawal_credentials: Hash32,
                  randao_commitment: Hash32,
                  status: int,
                  current_slot: int) -> int:
    # if following assert fails, validator induction failed
    # move on to next validator registration log
    signed_message = bytes32(pubkey) + bytes2(withdrawal_shard) + withdrawal_credentials + randao_commitment
    assert BLSVerify(pub=pubkey,
                     msg=hash(signed_message),
                     sig=proof_of_possession,
                     domain=get_domain(state, current_slot, DOMAIN_DEPOSIT))
    # Pubkey uniqueness
    assert pubkey not in [v.pubkey for v in state.validators]
    rec = ValidatorRecord(
        pubkey=pubkey,
        withdrawal_credentials=withdrawal_credentials,
        randao_commitment=randao_commitment,
        randao_last_change=current_slot,
        balance=DEPOSIT_SIZE * GWEI_PER_ETH,
        status=status,
        last_status_change_slot=current_slot,
        exit_seq=0
    )
    index = min_empty_validator(state.validators)
    if index is None:
        state.validators.append(rec)
        return len(state.validators) - 1
    else:
        state.validators[index] = rec
        return index
```

`BLSVerify` is a function for verifying a BLS12-381 signature, defined in the BLS12-381 spec.

### Routine for removing a validator

```python
def exit_validator(index, state, block, penalize, current_slot):
    validator = state.validators[index]
    validator.last_status_change_slot = current_slot
    validator.exit_seq = state.current_exit_seq
    state.current_exit_seq += 1
    if penalize:
        validator.status = PENALIZED
        whistleblower_xfer_amount = validator.deposit // SLASHING_WHISTLEBLOWER_REWARD_DENOMINATOR
        validator.deposit -= whistleblower_xfer_amount
        get_beacon_proposer(state, block.slot).deposit += whistleblower_xfer_amount
        state.deposits_penalized_in_period[current_slot // COLLECTIVE_PENALTY_CALCULATION_PERIOD] += validator.balance
    else:
        validator.status = PENDING_EXIT
    add_validator_set_change_record(state, index, validator.pubkey, EXIT)
```

## Per-block processing

This procedure should be carried out every beacon block.

* Let `parent_hash` be the hash of the immediate previous beacon block (ie. equal to `ancestor_hashes[0]`).
* Let `parent` be the beacon block with the hash `parent_hash`

First, set `recent_block_hashes` to the output of the following:

```python
def append_to_recent_block_hashes(old_block_hashes: List[Hash32],
                                  parent_slot: int,
                                  current_slot: int,
                                  parent_hash: Hash32) -> List[Hash32]:
    d = current_slot - parent_slot
    return old_block_hashes + [parent_hash] * d
```

The output of `get_block_hash` should not change, except that it will no longer throw for `current_slot - 1`. Also, check that the block's `ancestor_hashes` array was correctly updated, using the following algorithm:

```python
def update_ancestor_hashes(parent_ancestor_hashes: List[Hash32],
                           parent_slot_number: int,
                           parent_hash: Hash32) -> List[Hash32]:
    new_ancestor_hashes = copy.copy(parent_ancestor_hashes)
    for i in range(32):
        if parent_slot_number % 2**i == 0:
            new_ancestor_hashes[i] = parent_hash
    return new_ancestor_hashes
```

### Verify attestations

For each `AttestationRecord` object:

* Verify that `slot <= block.slot - MIN_ATTESTATION_INCLUSION_DELAY` and `slot >= max(parent.slot - CYCLE_LENGTH + 1, 0)`.
* Verify that `justified_slot` is equal to or earlier than `last_justified_slot`.
* Verify that `justified_block_hash` is the hash of the block in the current chain at the slot -- `justified_slot`.
* Verify that either `last_crosslink_hash` or `shard_block_hash` equals `state.crosslinks[shard].shard_block_hash`.
* Compute `parent_hashes` = `[get_block_hash(state, block, slot - CYCLE_LENGTH + i) for i in range(1, CYCLE_LENGTH - len(oblique_parent_hashes) + 1)] + oblique_parent_hashes` (eg, if `CYCLE_LENGTH = 4`, `slot = 5`, the actual block hashes starting from slot 0 are `Z A B C D E F G H I J`, and `oblique_parent_hashes = [D', E']` then `parent_hashes = [B, C, D' E']`). Note that when *creating* an attestation for a block, the hash of that block itself won't yet be in the `state`, so you would need to add it explicitly.
* Let `attestation_indices` be `get_shards_and_committees_for_slot(state, slot)[x]`, choosing `x` so that `attestation_indices.shard` equals the `shard` value provided to find the set of validators that is creating this attestation record.
* Verify that `len(attester_bitfield) == ceil_div8(len(attestation_indices))`, where `ceil_div8 = (x + 7) // 8`. Verify that bits `len(attestation_indices)....` and higher, if present (i.e. `len(attestation_indices)` is not a multiple of 8), are all zero.
<<<<<<< HEAD
* Derive a `group_public_key` by adding the public keys of all of the attesters in `attestation_indices` for whom the corresponding bit in `attester_bitfield` (the ith bit is `(attester_bitfield[i // 8] >> (7 - (i % 8))) % 2`) equals 1.
* Let `data = AttestationSignedData(slot, shard, parent_hashes, shard_block_hash, last_crosslinked_hash, shard_block_combined_data_root, justified_slot)`
* Check `BLSVerify(pubkey=group_public_key, msg=data, sig=aggregate_sig, domain=get_domain(state, slot, DOMAIN_ATTESTATION))`
=======
* Derive a group public key by adding the public keys of all of the attesters in `attestation_indices` for whom the corresponding bit in `attester_bitfield` (the ith bit is `(attester_bitfield[i // 8] >> (7 - (i %8))) % 2`) equals 1.
* Let `fork_version = pre_fork_version if slot < fork_slot_number else post_fork_version`.
* Verify that `aggregate_sig` verifies using the group pubkey generated and the serialized form of `AttestationSignedData(fork_version, slot, shard, parent_hashes, shard_block_hash, last_crosslinked_hash, shard_block_combined_data_root, justified_slot)` as the message.
* [TO BE REMOVED IN PHASE 1] Verify that `shard_block_hash == bytes([0] * 32)`
>>>>>>> 51f8ea16

Extend the list of `AttestationRecord` objects in the `state` with those included in the block, ordering the new additions in the same order as they came in the block.

### Verify proposer signature

Let `proposal_hash = hash(ProposalSignedData(fork_version, block.slot, 2**64 - 1, block_hash_without_sig))` where `block_hash_without_sig` is the hash of the block except setting `proposer_signature` to `[0, 0]`.

Verify that `BLSVerify(pubkey=get_beacon_proposer(state, block.slot).pubkey, data=proposal_hash, sig=block.proposer_signature, domain=get_domain(state, block.slot, DOMAIN_PROPOSAL))` passes.

### Verify and process RANDAO reveal

* Let `repeat_hash(x, n) = x if n == 0 else repeat_hash(hash(x), n-1)`.
* Let `V = get_beacon_proposer(state, block.slot)`.
* Verify that `repeat_hash(block.randao_reveal, (block.slot - V.randao_last_change) // RANDAO_SLOTS_PER_LAYER + 1) == V.randao_commitment`
* Set `state.randao_mix = xor(state.randao_mix, block.randao_reveal)`, `V.randao_commitment = block.randao_reveal`, `V.randao_last_change = block.slot`

### Process PoW receipt root

If `block.candidate_pow_receipt_root` is `x.candidate_pow_receipt_root` for some `x` in `state.candidate_pow_receipt_roots`, set `x.votes += 1`. Otherwise, append to `state.candidate_pow_receipt_roots` a new `CandidatePoWReceiptRootRecord(candidate_pow_receipt_root=block.candidate_pow_receipt_root, votes=1)`.

### Process penalties, logouts and other special objects

Verify that the quantity of each type of object in `block.specials` is less than or equal to its maximum (see table at the top). Verify that objects are sorted in order of `kind` (ie. `block.specials[i+1].kind >= block.specials[i].kind` for all `0 <= i < len(block.specials-1)`).

For each `SpecialRecord` `obj` in `block.specials`, verify that its `kind` is one of the below values, and that `obj.data` deserializes according to the format for the given `kind`, then process it. The word "verify" when used below means that if the given verification check fails, the block containing that `SpecialRecord` is invalid.

#### LOGOUT

```python
{
    'validator_index': 'uint64',
    'signature': '[uint384]'
}
```
Perform the following checks:

* Verify that `BLSVerify(pubkey=validators[data.validator_index].pubkey, msg=hash(LOGOUT_MESSAGE + bytes8(fork_version)), sig=data.signature, domain=get_domain(state, current_slot, DOMAIN_LOGOUT))`
* Verify that `validators[validator_index].status == ACTIVE`.
* Verify that `block.slot >= last_status_change_slot + SHARD_PERSISTENT_COMMITTEE_CHANGE_PERIOD`

Run `exit_validator(data.validator_index, state, block, penalize=False, current_slot=block.slot)`.

#### CASPER_SLASHING

```python
{
    'vote1_aggregate_sig_indices': '[uint24]',
    'vote1_data': AttestationSignedData,
    'vote1_aggregate_sig': '[uint384]',
    'vote2_aggregate_sig_indices': '[uint24]',
    'vote2_data': AttestationSignedData,
    'vote2_aggregate_sig': '[uint384]',
}
```

Perform the following checks:

* For each `vote`, verify that `BLSVerify(pubkey=aggregate_pubkey([validators[i].pubkey for i in vote_aggregate_sig_indices]), msg=vote_data, sig=vote_aggregate_sig, domain=get_domain(state, vote_data.slot, DOMAIN_ATTESTATION))` passes.
* Verify that `vote1_data != vote2_data`.
* Let `intersection = [x for x in vote1_aggregate_sig_indices if x in vote2_aggregate_sig_indices]`. Verify that `len(intersection) >= 1`.
* Verify that `vote1_data.justified_slot < vote2_data.justified_slot < vote2_data.slot <= vote1_data.slot`.

For each validator index `v` in `intersection`, if `state.validators[v].status` does not equal `PENALIZED`, then run `exit_validator(v, state, block, penalize=True, current_slot=block.slot)`

#### PROPOSER_SLASHING

```python
{
    'proposer_index': 'uint24',
    'proposal1_data': ProposalSignedData,
    'proposal1_signature': '[uint256]',
    'proposal2_data': ProposalSignedData,
    'proposal1_signature': '[uint256]',
}
```
For each `proposal_signature`, verify that `BLSVerify(pubkey=validators[proposer_index].pubkey, msg=hash(proposal_data), sig=proposal_signature, domain=get_domain(state, proposal_data.slot, DOMAIN_PROPOSAL))` passes. Verify that `proposal1_data.slot == proposal2_data.slot` but `proposal1 != proposal2`. If `state.validators[proposer_index].status` does not equal `PENALIZED`, then run `exit_validator(proposer_index, state, penalize=True, current_slot=block.slot)`

#### DEPOSIT_PROOF

```python
{
    'merkle_branch': '[hash32]',
    'merkle_tree_index': 'uint64',
    'deposit_data': {
         'deposit_params': DepositParams,
         'msg_value': 'uint64',
         'timestamp': 'uint64'
    }
}
```

Note that `deposit_data` in serialized form should be the `DepositParams` followed by 8 bytes for the `msg_value` and 8 bytes for the `timestamp`, or exactly the `deposit_data` in the PoW contract of which the hash was placed into the Merkle tree.

Use the following procedure to verify the `merkle_branch`, setting `leaf=serialized_deposit_data`, `depth=POW_CONTRACT_MERKLE_TREE_DEPTH` and `root=state.processed_pow_receipt_root`:

```python
def verify_merkle_branch(leaf: Hash32, branch: [Hash32], depth: int, index: int, root: Hash32) -> bool:
    value = leaf
    for i in range(depth):
        if index % 2:
            value = hash(branch[i], value)
        else:
            value = hash(value, branch[i])
    return value == root
```

Verify that `deposit_data.msg_value == DEPOSIT_SIZE` and `block.slot - (deposit_data.timestamp - state.genesis_time) // SLOT_DURATION < DELETION_PERIOD`.

Run `add_validator(validators, deposit_data.deposit_params.pubkey, deposit_data.deposit_params.proof_of_possession, deposit_data.deposit_params.withdrawal_credentials, deposit_data.deposit_params.randao_commitment, PENDING_ACTIVATION, block.slot)`.

## State recalculations (every `CYCLE_LENGTH` slots)

Repeat while `slot - last_state_recalculation_slot >= CYCLE_LENGTH`:

#### Adjust justified slots and crosslink status

For every slot `s` in the range `last_state_recalculation_slot - CYCLE_LENGTH ... last_state_recalculation_slot - 1`:

* Let `total_balance` be the total balance of active validators.
* Let `total_balance_attesting_at_s` be the total balance of validators that attested to the beacon block at slot `s`.
* If `3 * total_balance_attesting_at_s >= 2 * total_balance` set `last_justified_slot = max(last_justified_slot, s)` and `justified_streak += 1`. Otherwise set `justified_streak = 0`.
* If `justified_streak >= CYCLE_LENGTH + 1` set `last_finalized_slot = max(last_finalized_slot, s - CYCLE_LENGTH - 1)`.

For every `(shard, shard_block_hash)` tuple:

* Let `total_balance_attesting_to_h` be the total balance of validators that attested to the shard block with hash `shard_block_hash`.
* Let `total_committee_balance` be the total balance in the committee of validators that could have attested to the shard block with hash `shard_block_hash`.
* If `3 * total_balance_attesting_to_h >= 2 * total_committee_balance`, set `crosslinks[shard] = CrosslinkRecord(slot=last_state_recalculation_slot + CYCLE_LENGTH, hash=shard_block_hash)`.

#### Balance recalculations related to FFG rewards

Note: When applying penalties in the following balance recalculations implementers should make sure the `uint64` does not underflow.

* Let `total_balance` be the total balance of active validators.
* Let `total_balance_in_eth = total_balance // GWEI_PER_ETH`.
* Let `reward_quotient = BASE_REWARD_QUOTIENT * int_sqrt(total_balance_in_eth)`. (The per-slot maximum interest rate is `1/reward_quotient`.)
* Let `quadratic_penalty_quotient = SQRT_E_DROP_TIME**2`. (The portion lost by offline validators after `D` slots is about `D*D/2/quadratic_penalty_quotient`.)
* Let `time_since_finality = block.slot - last_finalized_slot`.

For every slot `s` in the range `last_state_recalculation_slot - CYCLE_LENGTH ... last_state_recalculation_slot - 1`:

* Let `total_balance_participating` be the total balance of validators that voted for the canonical beacon block at slot `s`. In the normal case every validator will be in one of the `CYCLE_LENGTH` slots following slot `s` and so can vote for a block at slot `s`.
* Let `B` be the balance of any given validator whose balance we are adjusting, not including any balance changes from this round of state recalculation.
* If `time_since_finality <= 3 * CYCLE_LENGTH` adjust the balance of participating and non-participating validators as follows:
    * Participating validators gain `B // reward_quotient * (2 * total_balance_participating - total_balance) // total_balance`. (Note that this value may be negative.)
    * Non-participating validators lose `B // reward_quotient`.
* Otherwise:
    * Participating validators gain nothing.
    * Non-participating validators lose `B // reward_quotient + B * time_since_finality // quadratic_penalty_quotient`.

In addition, validators with `status == PENALIZED` lose `B // reward_quotient + B * time_since_finality // quadratic_penalty_quotient`.

#### Balance recalculations related to crosslink rewards

For every shard number `shard` for which a crosslink committee exists in the cycle prior to the most recent cycle (`last_state_recalculation_slot - CYCLE_LENGTH ... last_state_recalculation_slot - 1`), let `V` be the corresponding validator set. Let `B` be the balance of any given validator whose balance we are adjusting, not including any balance changes from this round of state recalculation. For each `shard`, `V`:

* Let `total_balance_of_v` be the total balance of `V`.
* Let `winning_shard_hash` be the hash that the largest total deposits signed for the `shard` during the cycle.
* Define a "participating validator" as a member of `V` that signed a crosslink of `winning_shard_hash`.
* Let `total_balance_of_v_participating` be the total balance of the subset of `V` that participated.
* Let `time_since_last_confirmation = block.slot - crosslinks[shard].slot`.
* Adjust balances as follows:
    * Participating validators gain `B // reward_quotient * (2 * total_balance_of_v_participating - total_balance_of_v) // total_balance_of_v`.
    * Non-participating validators lose `B // reward_quotient`.

#### PoW chain related rules

If `last_state_recalculation_slot % POW_RECEIPT_ROOT_VOTING_PERIOD == 0`, then:

* If for any `x` in `state.candidate_pow_receipt_root`,  `x.votes * 2 >= POW_RECEIPT_ROOT_VOTING_PERIOD` set `state.processed_pow_receipt_root = x.receipt_root`.
* Set `state.candidate_pow_receipt_roots = []`.

### Validator set change

A validator set change can happen after a state recalculation if all of the following criteria are satisfied:

* `block.slot - state.validator_set_change_slot >= MIN_VALIDATOR_SET_CHANGE_INTERVAL`
* `last_finalized_slot > state.validator_set_change_slot`
* For every shard number `shard` in `shard_and_committee_for_slots`, `crosslinks[shard].slot > state.validator_set_change_slot`

Then, run the following algorithm to update the validator set:

```python
def change_validators(validators: List[ValidatorRecord], current_slot: int) -> None:
    # The active validator set
    active_validators = get_active_validator_indices(validators)
    # The total balance of active validators
    total_balance = sum([v.balance for i, v in enumerate(validators) if i in active_validators])
    # The maximum total wei that can deposit+withdraw
    max_allowable_change = max(
        2 * DEPOSIT_SIZE * GWEI_PER_ETH,
        total_balance // MAX_VALIDATOR_CHURN_QUOTIENT
    )
    # Go through the list start to end depositing+withdrawing as many as possible
    total_changed = 0
    for i in range(len(validators)):
        if validators[i].status == PENDING_ACTIVATION:
            validators[i].status = ACTIVE
            total_changed += DEPOSIT_SIZE * GWEI_PER_ETH
            add_validator_set_change_record(
                state=state,
                index=i,
                pubkey=validators[i].pubkey,
                flag=ENTRY
            )
        if validators[i].status == PENDING_EXIT:
            validators[i].status = PENDING_WITHDRAW
            validators[i].last_status_change_slot = current_slot
            total_changed += validators[i].balance
            add_validator_set_change_record(
                state=state,
                index=i,
                pubkey=validators[i].pubkey,
                flag=EXIT
            )
        if total_changed >= max_allowable_change:
            break

    # Calculate the total ETH that has been penalized in the last ~2-3 withdrawal periods
    period_index = current_slot // COLLECTIVE_PENALTY_CALCULATION_PERIOD
    total_penalties = (
        (state.deposits_penalized_in_period[period_index]) +
        (state.deposits_penalized_in_period[period_index - 1] if period_index >= 1 else 0) +
        (state.deposits_penalized_in_period[period_index - 2] if period_index >= 2 else 0)
    )
    # Separate loop to withdraw validators that have been logged out for long enough, and
    # calculate their penalties if they were slashed

    def withdrawable(v):
        return v.status in (PENDING_WITHDRAW, PENALIZED) and current_slot >= v.last_status_change_slot + MIN_WITHDRAWAL_PERIOD

    withdrawable_validators = sorted(filter(withdrawable, validators), key=lambda v: v.exit_seq)
    for v in withdrawable_validators[:WITHDRAWALS_PER_CYCLE]:
        if v.status == PENALIZED:
            v.balance -= v.balance * min(total_penalties * 3, total_balance) // total_balance
        v.status = WITHDRAWN
        v.last_status_change_slot = current_slot

        withdraw_amount = v.balance
        ...
        # STUB: withdraw to shard chain
```

* Set `state.validator_set_change_slot = state.last_state_recalculation_slot`
* Set `shard_and_committee_for_slots[:CYCLE_LENGTH] = shard_and_committee_for_slots[CYCLE_LENGTH:]`
* Let `next_start_shard = (shard_and_committee_for_slots[-1][-1].shard + 1) % SHARD_COUNT`
* Set `shard_and_committee_for_slots[CYCLE_LENGTH:] = get_new_shuffling(state.next_shuffling_seed, validators, next_start_shard)`
* Set `state.next_shuffling_seed = state.randao_mix`

### If a validator set change does NOT happen

* Set `shard_and_committee_for_slots[:CYCLE_LENGTH] = shard_and_committee_for_slots[CYCLE_LENGTH:]`
* Let `time_since_finality = block.slot - state.validator_set_change_slot`
* Let `start_shard = shard_and_committee_for_slots[0][0].shard`
* If `time_since_finality * CYCLE_LENGTH <= MIN_VALIDATOR_SET_CHANGE_INTERVAL` or `time_since_finality` is an exact power of 2, set `shard_and_committee_for_slots[CYCLE_LENGTH:] = get_new_shuffling(state.next_shuffling_seed, validators, start_shard)` and set `state.next_shuffling_seed = state.randao_mix`. Note that `start_shard` is not changed from last cycle.

#### Finally...

* Remove all attestation records older than slot `state.last_state_recalculation_slot`
* Empty the `state.pending_specials` list
* For any validator with index `v` with balance less than `MIN_ONLINE_DEPOSIT_SIZE` and status `ACTIVE`, run `exit_validator(v, state, block, penalize=False, current_slot=block.slot)`
* Set `state.recent_block_hashes = state.recent_block_hashes[CYCLE_LENGTH:]`
* Set `state.last_state_recalculation_slot += CYCLE_LENGTH`

For any validator that was added or removed from the active validator list during this state recalculation:

* If the validator was removed, remove their index from the `persistent_committees` and remove any `ShardReassignmentRecord`s containing their index from `persistent_committee_reassignments`.
* If the validator was added with index `validator_index`:
  * let `assigned_shard = hash(state.randao_mix + bytes8(validator_index)) % SHARD_COUNT`
  * let `reassignment_record = ShardReassignmentRecord(validator_index=validator_index, shard=assigned_shard, slot=block.slot + SHARD_PERSISTENT_COMMITTEE_CHANGE_PERIOD)`
  * Append `reassignment_record` to the end of `persistent_committee_reassignments`

Now run the following code to reshuffle a few proposers:

```python
active_validator_indices = get_active_validator_indices(validators)
num_validators_to_reshuffle = len(active_validator_indices) // SHARD_PERSISTENT_COMMITTEE_CHANGE_PERIOD
for i in range(num_validators_to_reshuffle):
    # Multiplying i to 2 to ensure we have different input to all the required hashes in the shuffling
    # and none of the hashes used for entropy in this loop will be the same
    vid = active_validator_indices[hash(state.randao_mix + bytes8(i * 2)) % len(active_validator_indices)]
    new_shard = hash(state.randao_mix + bytes8(i * 2 + 1)) % SHARD_COUNT
    shard_reassignment_record = ShardReassignmentRecord(
        validator_index=vid,
        shard=new_shard,
        slot=block.slot + SHARD_PERSISTENT_COMMITTEE_CHANGE_PERIOD
    )
    state.persistent_committee_reassignments.append(shard_reassignment_record)

while len(state.persistent_committee_reassignments) > 0 and state.persistent_committee_reassignments[0].slot <= block.slot:
    rec = state.persistent_committee_reassignments.pop(0)
    for committee in state.persistent_committees:
        if rec.validator_index in committee:
            committee.pop(
                committee.index(rec.validator_index)
            )
    state.persistent_committees[rec.shard].append(rec.validator_index)
```

# Appendix
## Appendix A - Hash function

We aim to have a STARK-friendly hash function `hash(x)` for the production launch of the beacon chain. While the standardisation process for a STARK-friendly hash function takes place—led by STARKware, who will produce a detailed report with recommendations—we use `BLAKE2b-512` as a placeholder. Specifically, we set `hash(x) := BLAKE2b-512(x)[0:32]` where the `BLAKE2b-512` algorithm is defined in [RFC 7693](https://tools.ietf.org/html/rfc7693) and the input `x` is of type `bytes`.

## Copyright
Copyright and related rights waived via [CC0](https://creativecommons.org/publicdomain/zero/1.0/).<|MERGE_RESOLUTION|>--- conflicted
+++ resolved
@@ -265,17 +265,9 @@
 ```python
 {
     # BLS public key
-<<<<<<< HEAD
     'pubkey': 'uint384',
-    # Withdrawal shard number
-    'withdrawal_shard': 'uint16',
-    # Withdrawal address
-    'withdrawal_address': 'address',
-=======
-    'pubkey': 'uint256',
     # Withdrawal credentials
     'withdrawal_credentials': 'hash32',
->>>>>>> 51f8ea16
     # RANDAO commitment
     'randao_commitment': 'hash32',
     # Slot the RANDAO commitment was last changed
@@ -835,16 +827,10 @@
 * Compute `parent_hashes` = `[get_block_hash(state, block, slot - CYCLE_LENGTH + i) for i in range(1, CYCLE_LENGTH - len(oblique_parent_hashes) + 1)] + oblique_parent_hashes` (eg, if `CYCLE_LENGTH = 4`, `slot = 5`, the actual block hashes starting from slot 0 are `Z A B C D E F G H I J`, and `oblique_parent_hashes = [D', E']` then `parent_hashes = [B, C, D' E']`). Note that when *creating* an attestation for a block, the hash of that block itself won't yet be in the `state`, so you would need to add it explicitly.
 * Let `attestation_indices` be `get_shards_and_committees_for_slot(state, slot)[x]`, choosing `x` so that `attestation_indices.shard` equals the `shard` value provided to find the set of validators that is creating this attestation record.
 * Verify that `len(attester_bitfield) == ceil_div8(len(attestation_indices))`, where `ceil_div8 = (x + 7) // 8`. Verify that bits `len(attestation_indices)....` and higher, if present (i.e. `len(attestation_indices)` is not a multiple of 8), are all zero.
-<<<<<<< HEAD
 * Derive a `group_public_key` by adding the public keys of all of the attesters in `attestation_indices` for whom the corresponding bit in `attester_bitfield` (the ith bit is `(attester_bitfield[i // 8] >> (7 - (i % 8))) % 2`) equals 1.
-* Let `data = AttestationSignedData(slot, shard, parent_hashes, shard_block_hash, last_crosslinked_hash, shard_block_combined_data_root, justified_slot)`
-* Check `BLSVerify(pubkey=group_public_key, msg=data, sig=aggregate_sig, domain=get_domain(state, slot, DOMAIN_ATTESTATION))`
-=======
-* Derive a group public key by adding the public keys of all of the attesters in `attestation_indices` for whom the corresponding bit in `attester_bitfield` (the ith bit is `(attester_bitfield[i // 8] >> (7 - (i %8))) % 2`) equals 1.
-* Let `fork_version = pre_fork_version if slot < fork_slot_number else post_fork_version`.
-* Verify that `aggregate_sig` verifies using the group pubkey generated and the serialized form of `AttestationSignedData(fork_version, slot, shard, parent_hashes, shard_block_hash, last_crosslinked_hash, shard_block_combined_data_root, justified_slot)` as the message.
-* [TO BE REMOVED IN PHASE 1] Verify that `shard_block_hash == bytes([0] * 32)`
->>>>>>> 51f8ea16
+* Let `data = AttestationSignedData(slot, shard, parent_hashes, shard_block_hash, last_crosslinked_hash, shard_block_combined_data_root, justified_slot)`.
+* Check `BLSVerify(pubkey=group_public_key, msg=data, sig=aggregate_sig, domain=get_domain(state, slot, DOMAIN_ATTESTATION))`.
+* [TO BE REMOVED IN PHASE 1] Verify that `shard_block_hash == bytes([0] * 32)`.
 
 Extend the list of `AttestationRecord` objects in the `state` with those included in the block, ordering the new additions in the same order as they came in the block.
 
