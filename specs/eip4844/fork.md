--- conflicted
+++ resolved
@@ -67,13 +67,8 @@
 Since the `eip4844.BeaconState` format is equal to the `capella.BeaconState` format, we only have to update `BeaconState.fork`.
 
 ```python
-<<<<<<< HEAD
 def upgrade_to_eip4844(pre: capella.BeaconState) -> BeaconState:
     epoch = capella.get_current_epoch(pre)
-=======
-def upgrade_to_eip4844(pre: bellatrix.BeaconState) -> BeaconState:
-    # TODO: if Capella gets scheduled, add sync it with Capella.BeaconState
-    epoch = bellatrix.get_current_epoch(pre)
     latest_execution_payload_header = ExecutionPayloadHeader(
         parent_hash=pre.latest_execution_payload_header.parent_hash,
         fee_recipient=pre.latest_execution_payload_header.fee_recipient,
@@ -87,12 +82,11 @@
         timestamp=pre.latest_execution_payload_header.timestamp,
         extra_data=pre.latest_execution_payload_header.extra_data,
         base_fee_per_gas=pre.latest_execution_payload_header.base_fee_per_gas,
-        excess_data_gas=uint256(0),     # [New in EIP-4844]
+        excess_data_gas=uint256(0),  # [New in EIP-4844]
         block_hash=pre.latest_execution_payload_header.block_hash,
         transactions_root=pre.latest_execution_payload_header.transactions_root,
         withdrawals_root=pre.latest_execution_payload_header.withdrawals_root,
     )
->>>>>>> b6df4b5a
     post = BeaconState(
         # Versioning
         genesis_time=pre.genesis_time,
@@ -133,14 +127,10 @@
         current_sync_committee=pre.current_sync_committee,
         next_sync_committee=pre.next_sync_committee,
         # Execution-layer
-<<<<<<< HEAD
-        latest_execution_payload_header=pre.latest_execution_payload_header,
+        latest_execution_payload_header=latest_execution_payload_header,  # [Modified in EIP4844]
         # Withdrawals
         next_withdrawal_index=pre.next_withdrawal_index,
         next_withdrawal_validator_index=pre.next_withdrawal_validator_index,
-=======
-        latest_execution_payload_header=latest_execution_payload_header,
->>>>>>> b6df4b5a
     )
 
     return post
