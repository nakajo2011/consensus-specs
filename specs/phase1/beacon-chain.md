--- conflicted
+++ resolved
@@ -760,21 +760,8 @@
     else:
         assert attestation.data.source == state.previous_justified_checkpoint
 
-<<<<<<< HEAD
-    assert attestation.data.shard == compute_shard_from_committee_index(
-        state, attestation.data.index, attestation.data.slot)
-
-    # Type 1: on-time attestations, the custody bits should be non-empty.
-    if attestation.custody_bits_blocks != []:
-        # Ensure on-time attestation
-        assert is_on_time_attestation(state, attestation)
-        # Correct data root count
-        shard = attestation.data.shard
-        assert len(attestation.custody_bits_blocks) == len(get_offset_slots(state, shard))
-=======
     # Type 1: on-time attestations
     if is_on_time_attestation(state, attestation):
->>>>>>> 6b750dfc
         # Correct parent block root
         assert data.beacon_block_root == get_block_root_at_slot(state, compute_previous_slot(state.slot))
     # Type 2: no shard transition
