# Ethereum 2.0 Phase 1 -- The Beacon Chain with Shards

**Notice**: This document is a work-in-progress for researchers and implementers.

## Table of contents

<!-- START doctoc generated TOC please keep comment here to allow auto update -->
<!-- DON'T EDIT THIS SECTION, INSTEAD RE-RUN doctoc TO UPDATE -->
**Table of Contents**

- [Introduction](#introduction)
- [Custom types](#custom-types)
- [Constants](#constants)
- [Configuration](#configuration)
  - [Misc](#misc)
  - [Shard block configs](#shard-block-configs)
  - [Gwei values](#gwei-values)
  - [Initial values](#initial-values)
  - [Time parameters](#time-parameters)
  - [Domain types](#domain-types)
  - [Reward flag locations](#reward-flag-locations)
- [Updated containers](#updated-containers)
  - [Extended `AttestationData`](#extended-attestationdata)
  - [Extended `Attestation`](#extended-attestation)
  - [Extended `IndexedAttestation`](#extended-indexedattestation)
  - [Extended `AttesterSlashing`](#extended-attesterslashing)
  - [Extended `Validator`](#extended-validator)
  - [Extended `BeaconBlockBody`](#extended-beaconblockbody)
  - [Extended `BeaconBlock`](#extended-beaconblock)
    - [Extended `SignedBeaconBlock`](#extended-signedbeaconblock)
  - [Extended `BeaconState`](#extended-beaconstate)
- [New containers](#new-containers)
  - [`ShardBlock`](#shardblock)
  - [`SignedShardBlock`](#signedshardblock)
  - [`ShardBlockHeader`](#shardblockheader)
  - [`ShardState`](#shardstate)
  - [`ShardTransition`](#shardtransition)
  - [`ShardTransitionCandidate`](#shardtransitioncandidate)
  - [`ShardTransitionCandidateData`](#shardtransitioncandidatedata)
  - [`CompactCommittee`](#compactcommittee)
- [Helper functions](#helper-functions)
  - [Misc](#misc-1)
  - [`bitwise_or`](#bitwise_or)
    - [`compute_previous_slot`](#compute_previous_slot)
    - [`pack_compact_validator`](#pack_compact_validator)
    - [`unpack_compact_validator`](#unpack_compact_validator)
    - [`committee_to_compact_committee`](#committee_to_compact_committee)
    - [`compute_shard_from_committee_index`](#compute_shard_from_committee_index)
    - [`compute_admissible_slots`](#compute_admissible_slots)
    - [`compute_offset_slots`](#compute_offset_slots)
    - [`compute_updated_gasprice`](#compute_updated_gasprice)
    - [`compute_committee_source_epoch`](#compute_committee_source_epoch)
  - [Beacon state accessors](#beacon-state-accessors)
    - [Updated `get_committee_count_per_slot`](#updated-get_committee_count_per_slot)
    - [`get_active_shard_count`](#get_active_shard_count)
    - [`get_online_validator_indices`](#get_online_validator_indices)
    - [`get_shard_committee`](#get_shard_committee)
    - [`get_light_client_committee`](#get_light_client_committee)
    - [`get_shard_proposer_index`](#get_shard_proposer_index)
    - [`get_committee_count_delta`](#get_committee_count_delta)
    - [`get_start_shard`](#get_start_shard)
    - [`get_latest_slot_for_shard`](#get_latest_slot_for_shard)
  - [Predicates](#predicates)
    - [`get_transition_candidate_data`](#get_transition_candidate_data)
    - [`optional_aggregate_verify`](#optional_aggregate_verify)
    - [`optional_fast_aggregate_verify`](#optional_fast_aggregate_verify)
  - [Block processing](#block-processing)
    - [Operations](#operations)
      - [New Attestation processing](#new-attestation-processing)
        - [`process_attestation`](#process_attestation)
      - [Shard transition processing](#shard-transition-processing)
      - [`get_shard_from_transition_candidate`](#get_shard_from_transition_candidate)
        - [`get_online_beacon_committee`](#get_online_beacon_committee)
        - [`validate_shard_transition`](#validate_shard_transition)
        - [`execute_shard_transition`](#execute_shard_transition)
        - [`process_shard_transition`](#process_shard_transition)
      - [Verify ShardTransitions](#verify-shardtransitions)
        - [`validate_shard_transitions`](#validate_shard_transitions)
      - [New default validator for deposits](#new-default-validator-for-deposits)
    - [Light client processing](#light-client-processing)
  - [Epoch transition](#epoch-transition)
    - [New justification and finalization processing](#new-justification-and-finalization-processing)
      - [`process_justification_and_finalization`](#process_justification_and_finalization)
    - [New rewards and penalties processing](#new-rewards-and-penalties-processing)
      - [`get_unslashed_participant_indices`](#get_unslashed_participant_indices)
      - [`get_standard_flag_deltas`](#get_standard_flag_deltas)
      - [`get_inclusion_delay_deltas`](#get_inclusion_delay_deltas)
      - [`get_inactivity_penalty_deltas`](#get_inactivity_penalty_deltas)
      - [`get_crosslink_deltas`](#get_crosslink_deltas)
      - [`process_rewards_and_penalties`](#process_rewards_and_penalties)
    - [Updated final updates](#updated-final-updates)
      - [New participation record rotation](#new-participation-record-rotation)
      - [Start shard updates](#start-shard-updates)
      - [New final updates](#new-final-updates)
    - [Custody game updates](#custody-game-updates)
    - [Online-tracking](#online-tracking)
    - [Light client committee updates](#light-client-committee-updates)

<!-- END doctoc generated TOC please keep comment here to allow auto update -->

## Introduction

This document describes the extensions made to the Phase 0 design of The Beacon Chain
 to facilitate the new shards as part of Phase 1 of Eth2.

## Custom types

We define the following Python custom types for type hinting and readability:

| Name | SSZ equivalent | Description |
| - | - | - |
| `Shard` | `uint64` | a shard number |
| `OnlineEpochs` | `uint8` | online countdown epochs |

## Constants

The following values are (non-configurable) constants used throughout the specification.

| Name | Value |
| - | - |
| `PHASE1_BASE_REWARDS_PER_EPOCH` | `uint64(5)` |

## Configuration

Configuration is not namespaced. Instead it is strictly an extension;
 no constants of phase 0 change, but new constants are adopted for changing behaviors.

### Misc

| Name | Value |
| - | - | 
<<<<<<< HEAD
| `MAX_SHARDS` | `2**10` (= 1024) |
| `INITIAL_ACTIVE_SHARDS` | `2**6` (= 64) |
| `LIGHT_CLIENT_COMMITTEE_SIZE` | `2**7` (= 128) |
| `GASPRICE_ADJUSTMENT_COEFFICIENT` | `2**3` (= 8) | 
| `MAX_ACTIVE_VALIDATORS` | `MAX_VALIDATORS_PER_COMMITTEE * SLOTS_PER_EPOCH * INITIAL_ACTIVE_SHARDS` (= 4,194,304) |
=======
| `MAX_SHARDS` | `uint64(2**10)` (= 1024) |
| `INITIAL_ACTIVE_SHARDS` | `uint64(2**6)` (= 64) |
| `LIGHT_CLIENT_COMMITTEE_SIZE` | `uint64(2**7)` (= 128) |
| `GASPRICE_ADJUSTMENT_COEFFICIENT` | `uint64(2**3)` (= 8) | 
>>>>>>> 59cb56b5

### Shard block configs

| Name | Value | Unit |
| - | - | - |
| `MAX_SHARD_BLOCK_SIZE` | `uint64(2**20)` (= 1,048,576) | bytes |
| `TARGET_SHARD_BLOCK_SIZE` | `uint64(2**18)` (= 262,144) |  bytes |
| `SHARD_BLOCK_OFFSETS` | `List[uint64, 12]([1, 2, 3, 5, 8, 13, 21, 34, 55, 89, 144, 233])` | - |
| `MAX_SHARD_BLOCKS_PER_ATTESTATION` | `len(SHARD_BLOCK_OFFSETS)` | - |
| `BYTES_PER_CUSTODY_CHUNK` | `uint64(2**12)` (= 4,096) | bytes |
| `CUSTODY_RESPONSE_DEPTH` | `ceillog2(MAX_SHARD_BLOCK_SIZE // BYTES_PER_CUSTODY_CHUNK)` | - | 

### Gwei values

| Name | Value |
| - | - |
| `MAX_GASPRICE` | `Gwei(2**14)` (= 16,384) | Gwei | 
| `MIN_GASPRICE` | `Gwei(2**3)` (= 8) | Gwei | 

### Initial values

| Name | Value |
| - | - |
| `NO_SIGNATURE` | `BLSSignature(b'\x00' * 96)` | 

### Time parameters

| Name | Value | Unit | Duration |
| - | - | :-: | :-: |
| `ONLINE_PERIOD` | `OnlineEpochs(2**3)` (= 8) | online epochs | ~51 mins |
| `LIGHT_CLIENT_COMMITTEE_PERIOD` | `Epoch(2**8)` (= 256) | epochs | ~27 hours |

### Domain types

| Name | Value |
| - | - |
| `DOMAIN_SHARD_PROPOSAL` | `DomainType('0x80000000')` |
| `DOMAIN_SHARD_COMMITTEE` | `DomainType('0x81000000')` |
| `DOMAIN_LIGHT_CLIENT` | `DomainType('0x82000000')` |
| `DOMAIN_CUSTODY_BIT_SLASHING` | `DomainType('0x83000000')` |
| `DOMAIN_LIGHT_SELECTION_PROOF` | `DomainType('0x84000000')` |
| `DOMAIN_LIGHT_AGGREGATE_AND_PROOF` | `DomainType('0x85000000')` |

### Reward flag locations

| Name | Value |
| - | - |
| `FLAG_CROSSLINK` | 0 |
| `FLAG_SOURCE` | 1 |
| `FLAG_TARGET` | 2 |
| `FLAG_HEAD` | 3 |
| `FLAG_VERY_TIMELY` | 4 |
| `FLAG_TIMELY` | 5 |

## Updated containers

The following containers have updated definitions in Phase 1.

### Extended `AttestationData`

```python
class AttestationData(Container):
    slot: Slot
    index: CommitteeIndex
    # LMD GHOST vote
    beacon_block_root: Root
    # FFG vote
    source: Checkpoint
    target: Checkpoint
    # Shard vote
    shard: Shard
    # Current-slot shard block root
    shard_head_root: Root
    # Shard transition root
    shard_transition_root: Root
```

### Extended `Attestation`

```python
class Attestation(Container):
    aggregation_bits: Bitlist[MAX_VALIDATORS_PER_COMMITTEE]
    data: AttestationData
    signature: BLSSignature
```

### Extended `IndexedAttestation`

```python
class IndexedAttestation(Container):
    attesting_indices: List[ValidatorIndex, MAX_VALIDATORS_PER_COMMITTEE]
    data: AttestationData
    signature: BLSSignature
```

### Extended `AttesterSlashing`

Note that the `attestation_1` and `attestation_2` have a new `IndexedAttestation` definition.

```python
class AttesterSlashing(Container):
    attestation_1: IndexedAttestation
    attestation_2: IndexedAttestation
```

### Extended `Validator`

```python
class Validator(Container):
    pubkey: BLSPubkey
    withdrawal_credentials: Bytes32  # Commitment to pubkey for withdrawals
    effective_balance: Gwei  # Balance at stake
    slashed: boolean
    # Status epochs
    activation_eligibility_epoch: Epoch  # When criteria for activation were met
    activation_epoch: Epoch
    exit_epoch: Epoch
    withdrawable_epoch: Epoch  # When validator can withdraw funds
    # Custody game
    # next_custody_secret_to_reveal is initialised to the custody period
    # (of the particular validator) in which the validator is activated
    # = get_custody_period_for_validator(...)
    next_custody_secret_to_reveal: uint64
    # TODO: The max_reveal_lateness doesn't really make sense anymore.
    # So how do we incentivise early custody key reveals now?
    all_custody_secrets_revealed_epoch: Epoch  # to be initialized to FAR_FUTURE_EPOCH
```

### Extended `BeaconBlockBody`

```python
class BeaconBlockBody(Container):
    randao_reveal: BLSSignature
    eth1_data: Eth1Data  # Eth1 data vote
    graffiti: Bytes32  # Arbitrary data
    # Slashings
    proposer_slashings: List[ProposerSlashing, MAX_PROPOSER_SLASHINGS]
    attester_slashings: List[AttesterSlashing, MAX_ATTESTER_SLASHINGS]
    # Attesting
    attestations: List[Attestation, MAX_ATTESTATIONS]
    # Entry & exit
    deposits: List[Deposit, MAX_DEPOSITS]
    voluntary_exits: List[SignedVoluntaryExit, MAX_VOLUNTARY_EXITS]
    # Custody game
    chunk_challenges: List[CustodyChunkChallenge, MAX_CUSTODY_CHUNK_CHALLENGES]
    chunk_challenge_responses: List[CustodyChunkResponse, MAX_CUSTODY_CHUNK_CHALLENGE_RESPONSES]
    custody_key_reveals: List[CustodyKeyReveal, MAX_CUSTODY_KEY_REVEALS]
    early_derived_secret_reveals: List[EarlyDerivedSecretReveal, MAX_EARLY_DERIVED_SECRET_REVEALS]
    custody_slashings: List[SignedCustodySlashing, MAX_CUSTODY_SLASHINGS]
    # Shards
    shard_transitions: List[ShardTransition, MAX_SHARDS]
    # Light clients
    light_client_bits: Bitvector[LIGHT_CLIENT_COMMITTEE_SIZE]
    light_client_signature: BLSSignature
```

### Extended `BeaconBlock`

Note that the `body` has a new `BeaconBlockBody` definition.

```python
class BeaconBlock(Container):
    slot: Slot
    proposer_index: ValidatorIndex
    parent_root: Root
    state_root: Root
    body: BeaconBlockBody
```

#### Extended `SignedBeaconBlock`

Note that the `message` has a new `BeaconBlock` definition.

```python
class SignedBeaconBlock(Container):
    message: BeaconBlock
    signature: BLSSignature
```

### Extended `BeaconState`

Note that aside from the new additions, `Validator` has a new definition.

```python
class BeaconState(Container):
    # Versioning
    genesis_time: uint64
    genesis_validators_root: Root
    slot: Slot
    fork: Fork
    # History
    latest_block_header: BeaconBlockHeader
    block_roots: Vector[Root, SLOTS_PER_HISTORICAL_ROOT]
    state_roots: Vector[Root, SLOTS_PER_HISTORICAL_ROOT]
    historical_roots: List[Root, HISTORICAL_ROOTS_LIMIT]
    # Eth1
    eth1_data: Eth1Data
    eth1_data_votes: List[Eth1Data, EPOCHS_PER_ETH1_VOTING_PERIOD * SLOTS_PER_EPOCH]
    eth1_deposit_index: uint64
    # Registry
    validators: List[Validator, VALIDATOR_REGISTRY_LIMIT]
    balances: List[Gwei, VALIDATOR_REGISTRY_LIMIT]
    # Randomness
    randao_mixes: Vector[Root, EPOCHS_PER_HISTORICAL_VECTOR]
    # Slashings
    slashings: Vector[Gwei, EPOCHS_PER_SLASHINGS_VECTOR]  # Per-epoch sums of slashed effective balances
    # Finality
    justification_bits: Bitvector[JUSTIFICATION_BITS_LENGTH]  # Bit set for every recent justified epoch
    previous_justified_checkpoint: Checkpoint  # Previous epoch snapshot
    current_justified_checkpoint: Checkpoint
    finalized_checkpoint: Checkpoint
    # Phase 1
    current_epoch_start_shard: Shard
    shard_states: List[ShardState, MAX_SHARDS]
    online_countdown: List[OnlineEpochs, VALIDATOR_REGISTRY_LIMIT]  # not a raw byte array, considered its large size.
    current_light_committee: CompactCommittee
    next_light_committee: CompactCommittee
    current_shard_transition_candidates: List[ShardTransitionCandidate, MAX_ATTESTATIONS * SLOTS_PER_EPOCH]
    previous_shard_transition_candidates: List[ShardTransitionCandidate, MAX_ATTESTATIONS * SLOTS_PER_EPOCH]
    current_epoch_reward_flags: List[Bitvector[8], MAX_ACTIVE_VALIDATORS] 
    previous_epoch_reward_flags: List[Bitvector[8], MAX_ACTIVE_VALIDATORS] 
    # Custody game
    # Future derived secrets already exposed; contains the indices of the exposed validator
    # at RANDAO reveal period % EARLY_DERIVED_SECRET_PENALTY_MAX_FUTURE_EPOCHS
    exposed_derived_secrets: Vector[List[ValidatorIndex, MAX_EARLY_DERIVED_SECRET_REVEALS * SLOTS_PER_EPOCH],
                                    EARLY_DERIVED_SECRET_PENALTY_MAX_FUTURE_EPOCHS]
    custody_chunk_challenge_records: List[CustodyChunkChallengeRecord, MAX_CUSTODY_CHUNK_CHALLENGE_RECORDS]
    custody_chunk_challenge_index: uint64
```

## New containers

The following containers are new in Phase 1.

### `ShardBlock`

```python
class ShardBlock(Container):
    shard_parent_root: Root
    beacon_parent_root: Root
    slot: Slot
    shard: Shard
    proposer_index: ValidatorIndex
    body: ByteList[MAX_SHARD_BLOCK_SIZE]
```

### `SignedShardBlock`

```python
class SignedShardBlock(Container):
    message: ShardBlock
    signature: BLSSignature
```

### `ShardBlockHeader`

```python
class ShardBlockHeader(Container):
    shard_parent_root: Root
    beacon_parent_root: Root
    slot: Slot
    shard: Shard
    proposer_index: ValidatorIndex
    body_root: Root
```

### `ShardState`

```python
class ShardState(Container):
    slot: Slot
    gasprice: Gwei
    latest_block_root: Root
```

### `ShardTransition`

```python
class ShardTransition(Container):
    # Slot that the committee/attestation was from
    committee_slot: Slot
    # Starting from slot
    start_slot: Slot
    # Shard
    shard: Shard
    # Shard block lengths
    shard_block_lengths: List[uint64, MAX_SHARD_BLOCKS_PER_ATTESTATION]
    # Shard data roots
    # The root is of ByteList[MAX_SHARD_BLOCK_SIZE]
    shard_data_roots: List[Bytes32, MAX_SHARD_BLOCKS_PER_ATTESTATION]
    # Intermediate shard states
    shard_states: List[ShardState, MAX_SHARD_BLOCKS_PER_ATTESTATION]
    # Proposer signature aggregate
    proposer_signature_aggregate: BLSSignature
```

### `ShardTransitionCandidate`

```python
class ShardTransitionCandidate(Container):
    data: ShardTransitionCandidateData
    aggregation_bits: Bitlist[MAX_VALIDATORS_PER_COMMITTEE]
```

### `ShardTransitionCandidateData`

```python
class ShardTransitionCandidateData(Container):
    transition_root: Root
    block_root: Root
    slot: Slot
    index: CommitteeIndex
```

### `CompactCommittee`

```python
class CompactCommittee(Container):
    pubkeys: List[BLSPubkey, MAX_VALIDATORS_PER_COMMITTEE]
    compact_validators: List[uint64, MAX_VALIDATORS_PER_COMMITTEE]
```

## Helper functions

### Misc

### `bitwise_or`

```python
def bitwise_or(a: Bitlist, b: Bitlist) -> Bitlist:
    return Bitlist([a_item or b_item for a_item, b_item in zip(a, b)])
```

#### `compute_previous_slot`

```python
def compute_previous_slot(slot: Slot) -> Slot:
    if slot > 0:
        return Slot(slot - 1)
    else:
        return Slot(0)
```

#### `pack_compact_validator`

```python
def pack_compact_validator(index: ValidatorIndex, slashed: bool, balance_in_increments: uint64) -> uint64:
    """
    Create a compact validator object representing index, slashed status, and compressed balance.
    Takes as input balance-in-increments (// EFFECTIVE_BALANCE_INCREMENT) to preserve symmetry with
    the unpacking function.
    """
    return (index << 16) + (slashed << 15) + balance_in_increments
```

#### `unpack_compact_validator`

```python
def unpack_compact_validator(compact_validator: uint64) -> Tuple[ValidatorIndex, bool, uint64]:
    """
    Return validator index, slashed, balance // EFFECTIVE_BALANCE_INCREMENT
    """
    return (
        ValidatorIndex(compact_validator >> 16),
        bool((compact_validator >> 15) % 2),
        compact_validator & (2**15 - 1),
    )
```

#### `committee_to_compact_committee`

```python
def committee_to_compact_committee(state: BeaconState, committee: Sequence[ValidatorIndex]) -> CompactCommittee:
    """
    Given a state and a list of validator indices, outputs the ``CompactCommittee`` representing them.
    """
    validators = [state.validators[i] for i in committee]
    compact_validators = [
        pack_compact_validator(i, v.slashed, v.effective_balance // EFFECTIVE_BALANCE_INCREMENT)
        for i, v in zip(committee, validators)
    ]
    pubkeys = [v.pubkey for v in validators]
    return CompactCommittee(pubkeys=pubkeys, compact_validators=compact_validators)
```

#### `compute_shard_from_committee_index`

```python
def compute_shard_from_committee_index(state: BeaconState, index: CommitteeIndex, slot: Slot) -> Shard:
    active_shards = get_active_shard_count(state)
    return Shard((index + get_start_shard(state, slot)) % active_shards)
```

#### `compute_admissible_slots`

```python
def compute_admissible_slots(start_slot: Slot) -> Sequence[Slot]:
    """
    Return the admissible slots for shard blocks, assuming the most recent shard state
    was at slot `start_slot`
    """
    return [Slot(start_slot + x) for x in SHARD_BLOCK_OFFSETS]
```

#### `compute_offset_slots`

```python
def compute_offset_slots(start_slot: Slot, end_slot: Slot) -> Sequence[Slot]:
    """
    Return the offset slots for shard blocks up to a particular `end_slot`,
    assuming the most recent shard state was at slot `start_slot`
    """
    return [slot for slot in compute_admissible_slots(start_slot) if slot < end_slot]
```

#### `compute_updated_gasprice`

```python
def compute_updated_gasprice(prev_gasprice: Gwei, shard_block_length: uint64) -> Gwei:
    if shard_block_length > TARGET_SHARD_BLOCK_SIZE:
        delta = (prev_gasprice * (shard_block_length - TARGET_SHARD_BLOCK_SIZE)
                 // TARGET_SHARD_BLOCK_SIZE // GASPRICE_ADJUSTMENT_COEFFICIENT)
        return min(prev_gasprice + delta, MAX_GASPRICE)
    else:
        delta = (prev_gasprice * (TARGET_SHARD_BLOCK_SIZE - shard_block_length)
                 // TARGET_SHARD_BLOCK_SIZE // GASPRICE_ADJUSTMENT_COEFFICIENT)
        return max(prev_gasprice, MIN_GASPRICE + delta) - delta
```

#### `compute_committee_source_epoch`

```python
def compute_committee_source_epoch(epoch: Epoch, period: uint64) -> Epoch:
    """
    Return the source epoch for computing the committee.
    """
    source_epoch = Epoch(epoch - epoch % period)
    if source_epoch >= period:
        source_epoch -= period  # `period` epochs lookahead
    return source_epoch
```

### Beacon state accessors

#### Updated `get_committee_count_per_slot`

```python
def get_committee_count_per_slot(state: BeaconState, epoch: Epoch) -> uint64:
    """
    Return the number of committees in each slot for the given ``epoch``.
    """
    return max(uint64(1), min(
        get_active_shard_count(state),
        uint64(len(get_active_validator_indices(state, epoch))) // SLOTS_PER_EPOCH // TARGET_COMMITTEE_SIZE,
    ))
```

#### `get_active_shard_count`

```python
def get_active_shard_count(state: BeaconState) -> uint64:
    """
    Return the number of active shards.
    Note that this puts an upper bound on the number of committees per slot.
    """
    return INITIAL_ACTIVE_SHARDS
```

#### `get_online_validator_indices`

```python
def get_online_validator_indices(state: BeaconState) -> Set[ValidatorIndex]:
    active_validators = get_active_validator_indices(state, get_current_epoch(state))
    return set(i for i in active_validators if state.online_countdown[i] != 0)  # non-duplicate
```

#### `get_shard_committee`

```python
def get_shard_committee(beacon_state: BeaconState, epoch: Epoch, shard: Shard) -> Sequence[ValidatorIndex]:
    """
    Return the shard committee of the given ``epoch`` of the given ``shard``.
    """
    source_epoch = compute_committee_source_epoch(epoch, SHARD_COMMITTEE_PERIOD)
    active_validator_indices = get_active_validator_indices(beacon_state, source_epoch)
    seed = get_seed(beacon_state, source_epoch, DOMAIN_SHARD_COMMITTEE)
    return compute_committee(
        indices=active_validator_indices,
        seed=seed,
        index=shard,
        count=get_active_shard_count(beacon_state),
    )
```

#### `get_light_client_committee`

```python
def get_light_client_committee(beacon_state: BeaconState, epoch: Epoch) -> Sequence[ValidatorIndex]:
    """
    Return the light client committee of no more than ``LIGHT_CLIENT_COMMITTEE_SIZE`` validators.
    """
    source_epoch = compute_committee_source_epoch(epoch, LIGHT_CLIENT_COMMITTEE_PERIOD)
    active_validator_indices = get_active_validator_indices(beacon_state, source_epoch)
    seed = get_seed(beacon_state, source_epoch, DOMAIN_LIGHT_CLIENT)
    return compute_committee(
        indices=active_validator_indices,
        seed=seed,
        index=uint64(0),
        count=get_active_shard_count(beacon_state),
    )[:LIGHT_CLIENT_COMMITTEE_SIZE]
```

#### `get_shard_proposer_index`

```python
def get_shard_proposer_index(beacon_state: BeaconState, slot: Slot, shard: Shard) -> ValidatorIndex:
    """
    Return the proposer's index of shard block at ``slot``.
    """
    epoch = compute_epoch_at_slot(slot)
    committee = get_shard_committee(beacon_state, epoch, shard)
    seed = hash(get_seed(beacon_state, epoch, DOMAIN_SHARD_COMMITTEE) + uint_to_bytes(slot))
    r = bytes_to_uint64(seed[:8])
    return committee[r % len(committee)]
```

#### `get_committee_count_delta`

```python
def get_committee_count_delta(state: BeaconState, start_slot: Slot, stop_slot: Slot) -> uint64:
    """
    Return the sum of committee counts in range ``[start_slot, stop_slot)``.
    """
    return uint64(sum(
        get_committee_count_per_slot(state, compute_epoch_at_slot(Slot(slot)))
        for slot in range(start_slot, stop_slot)
    ))
```

#### `get_start_shard`

```python
def get_start_shard(state: BeaconState, slot: Slot) -> Shard:
    """
    Return the start shard at ``slot``.
    """
    current_epoch_start_slot = compute_start_slot_at_epoch(get_current_epoch(state))
    active_shard_count = get_active_shard_count(state)
    if current_epoch_start_slot == slot:
        return state.current_epoch_start_shard
    elif slot > current_epoch_start_slot:
        # Current epoch or the next epoch lookahead
        shard_delta = get_committee_count_delta(state, start_slot=current_epoch_start_slot, stop_slot=slot)
        return Shard((state.current_epoch_start_shard + shard_delta) % active_shard_count)
    else:
        # Previous epoch
        shard_delta = get_committee_count_delta(state, start_slot=slot, stop_slot=current_epoch_start_slot)
        max_committees_per_slot = active_shard_count
        max_committees_in_span = max_committees_per_slot * (current_epoch_start_slot - slot)
        return Shard(
            # Ensure positive
            (state.current_epoch_start_shard + max_committees_in_span - shard_delta)
            % active_shard_count
        )
```

#### `get_latest_slot_for_shard`

```python
def get_latest_slot_for_shard(state: BeaconState, shard: Shard) -> Slot:
    """
    Return the latest slot number of the given ``shard``.
    """
    return state.shard_states[shard].slot
```

### Predicates

#### `get_transition_candidate_data`

```python
def get_transition_candidate_data(data: AttestationData) -> ShardTransitionCandidateData:
    """
    Return the subset of the AttestationData relevant to shard transitions
    """
    return ShardTransitionCandidateData(
        transition_root=data.shard_transition_root,
        block_root=data.shard_head_root,
        slot=data.slot,
        index=data.index,
    )
```

#### `optional_aggregate_verify`

```python
def optional_aggregate_verify(pubkeys: Sequence[BLSPubkey],
                              messages: Sequence[Bytes32],
                              signature: BLSSignature) -> bool:
    """
    If ``pubkeys`` is an empty list, the given ``signature`` should be a stub ``NO_SIGNATURE``.
    Otherwise, verify it with standard BLS AggregateVerify API.
    """
    if len(pubkeys) == 0:
        return signature == NO_SIGNATURE
    else:
        return bls.AggregateVerify(pubkeys, messages, signature)
```

#### `optional_fast_aggregate_verify`

```python
def optional_fast_aggregate_verify(pubkeys: Sequence[BLSPubkey], message: Bytes32, signature: BLSSignature) -> bool:
    """
    If ``pubkeys`` is an empty list, the given ``signature`` should be a stub ``NO_SIGNATURE``.
    Otherwise, verify it with standard BLS FastAggregateVerify API.
    """
    if len(pubkeys) == 0:
        return signature == NO_SIGNATURE
    else:
        return bls.FastAggregateVerify(pubkeys, message, signature)
```

### Block processing

```python
def process_block(state: BeaconState, block: BeaconBlock) -> None:
    process_block_header(state, block)
    process_randao(state, block.body)
    process_eth1_data(state, block.body)
    process_light_client_aggregate(state, block.body)
    process_operations(state, block.body)
```

#### Operations

```python
def process_operations(state: BeaconState, body: BeaconBlockBody) -> None:
    # Verify that outstanding deposits are processed up to the maximum number of deposits
    assert len(body.deposits) == min(MAX_DEPOSITS, state.eth1_data.deposit_count - state.eth1_deposit_index)

    def for_ops(operations: Sequence[Any], fn: Callable[[BeaconState, Any], None]) -> None:
        for operation in operations:
            fn(state, operation)

    for_ops(body.proposer_slashings, process_proposer_slashing)
    for_ops(body.attester_slashings, process_attester_slashing)
    # New attestation processing
    for_ops(body.attestations, process_attestation)
    for_ops(body.deposits, process_deposit)
    for_ops(body.voluntary_exits, process_voluntary_exit)

    # See custody game spec.
    process_custody_game_operations(state, body)

    validate_shard_transitions(state, body.shard_transitions)
    for_ops(body.shard_transitions, process_shard_transition)

    # TODO process_operations(body.shard_receipt_proofs, process_shard_receipt_proofs)
```

##### New Attestation processing

###### `process_attestation`

```python
def process_attestation(state: BeaconState, attestation: Attestation) -> None:
    data = attestation.data
    assert data.index < get_committee_count_per_slot(state, data.target.epoch)
    assert data.target.epoch in (get_previous_epoch(state), get_current_epoch(state))
    assert data.target.epoch == compute_epoch_at_slot(data.slot)
    assert data.slot + MIN_ATTESTATION_INCLUSION_DELAY <= state.slot <= data.slot + SLOTS_PER_EPOCH

    committee = get_beacon_committee(state, data.slot, data.index)
    assert len(attestation.aggregation_bits) == len(committee)

    is_current_epoch_attestation = (data.target.epoch == get_current_epoch(state))

    if is_current_epoch_attestation:
        assert data.source == state.current_justified_checkpoint
        shard_transition_candidates = state.current_shard_transition_candidates
    else:
        assert data.source == state.previous_justified_checkpoint
        shard_transition_candidates = state.previous_shard_transition_candidates

    # Signature check
    assert is_valid_indexed_attestation(state, get_indexed_attestation(state, attestation))

    # Process target, source, head, timeliness
    flags_to_set = [FLAG_SOURCE]
    if data.target.root == get_block_root(state, data.target.epoch):
        flags_to_set.append(FLAG_TARGET)
        if data.beacon_block_root == get_block_root_at_slot(state, data.slot):
            flags_to_set.append(FLAG_HEAD)
    if state.slot - data.slot == 1:
        flags_to_set.append(FLAG_VERY_TIMELY)
    if state.slot - data.slot <= integer_squareroot(SLOTS_PER_EPOCH):
        flags_to_set.append(FLAG_TIMELY)

    flags = (state.current_epoch_reward_flags if is_current_epoch_attestation else state.previous_epoch_reward_flags)

    # Update participation flags
    for participant in get_attesting_indices(state, data, attestation.aggregation_bits):
        active_position = get_active_validator_indices(state, data.target.epoch).index(participant)
        if not flags[active_position][FLAG_SOURCE]:
            increase_balance(state, get_beacon_proposer_index(state), get_proposer_reward(state, participant))
        for flag in flags_to_set:
            flags[active_position][flag] = True

    # Process shard transition
    candidate_exists = False
    for candidate in shard_transition_candidates:
        if candidate.data == get_transition_candidate_data(data):
            candidate.aggregation_bits = Bitlist[MAX_VALIDATORS_PER_COMMITTEE]([
                candidate_bit or aggregation_bit
                for candidate_bit, aggregation_bit in zip(candidate.aggregation_bits, attestation.aggregation_bits)
            ])

            candidate_exists = True
            # Invariant: `shard_transition_candidates` contains <= 1 item with any given `data`
    if not candidate_exists:
        shard_transition_candidates.append(ShardTransitionCandidate(
            data=get_transition_candidate_data(data),
            aggregation_bits=attestation.aggregation_bits,
        ))
```

##### Shard transition processing

##### `get_shard_from_transition_candidate`

```python
def get_shard_from_transition_candidate(state: BeaconState, candidate: ShardTransitionCandidate) -> Shard:
    return (get_start_shard(state, candidate.data.slot) + candidate.data.index) % get_active_shard_count(state)
```

###### `get_online_beacon_committee`

```python
def get_online_beacon_committee(state: BeaconState, slot: Slot, index: CommitteeIndex) -> Set[ValidatorIndex]:
    committee = get_beacon_committee(state, slot, index)
    online_indices = get_online_validator_indices(state)
    return online_indices.intersection(committee)
```

```python
def get_online_transition_participants(state: BeaconState,
                                       candidate: ShardTransitionCandidate) -> Set[ValidatorIndex]:
    committee = get_beacon_committee(state, candidate.data.slot, candidate.data.index)
    participants = [committee[i] for i in range(len(committee)) if candidate.aggregation_bits[i]]
    online_indices = get_online_validator_indices(state)
    return online_indices.intersection(participants)
```

###### `validate_shard_transition`

```python
def validate_shard_transition(state: BeaconState,
                              transition: ShardTransition,
                              candidate: ShardTransitionCandidate) -> None:
    """
    Validates that the given ShardTransition is sufficiently voted upon, is self consistent,
    and matchines the transition candidate.
    """
    # Validate transition and candidate shard coherence
    shard = get_shard_from_transition_candidate(state, candidate)
    shard = (get_start_shard(state, candidate.data.slot) + candidate.data.index) % get_active_shard_count(state)
    assert shard == transition.shard < get_active_shard_count(state)

    # Confirm sufficient balance
    online_committee = get_online_beacon_committee(state, candidate.data.slot, candidate.data.index)
    online_participants = get_online_transition_participants(state, candidate)
    assert get_total_balance(state, online_participants) * 3 >= get_total_balance(state, online_committee) * 2

    # Validate transition lengths adhere to expected slot range
    shard_state = state.shard_states[shard]
    assert transition.start_slot == shard_state.slot + 1
    admissible_slots = compute_admissible_slots(shard_state.slot)[:len(transition.shard_data_roots)]
    assert (
        len(transition.shard_data_roots)
        == len(transition.shard_states)
        == len(transition.shard_block_lengths)
        == len(admissible_slots)
    )

    # Process the shard transition;
    # in the mean time, reconstruct the headers for signature verification
    prev_gasprice = shard_state.gasprice
    shard_parent_root = shard_state.latest_block_root
    headers = []
    proposers = []
    for i, slot in enumerate(admissible_slots):
        shard_block_length = transition.shard_block_lengths[i]
        shard_state = transition.shard_states[i]
        # Verify correct calculation of gas prices and slots
        assert shard_state.gasprice == compute_updated_gasprice(prev_gasprice, shard_block_length)
        assert shard_state.slot == slot
        # Collect the non-empty proposals result
        if shard_block_length > 0:
            shard_proposer_index = get_shard_proposer_index(state, slot, shard)
            # Reconstruct shard headers
            header = ShardBlockHeader(
                shard_parent_root=shard_parent_root,
                beacon_parent_root=get_block_root_at_slot(state, slot),
                slot=slot,
                shard=shard,
                proposer_index=shard_proposer_index,
                body_root=transition.shard_data_roots[i]
            )
            shard_parent_root = hash_tree_root(header)
            headers.append(header)
            proposers.append(shard_proposer_index)
        else:
            # Must have a stub for `shard_data_root` if empty slot
            assert transition.shard_data_roots[i] == Root()
        prev_gasprice = shard_state.gasprice

    # Verify last header root is correct with respect to the transition candidate
    if any(headers):
        last_header = headers[len(headers) - 1]
        last_shard_state = transition.shard_states[len(transition.shard_states) - 1]
        assert hash_tree_root(last_header) == candidate.data.block_root == last_shard_state.latest_block_root
    else:
        # All empty block transitions, block root should be unchanged
        assert state.shard_states[shard].latest_block_root == candidate.data.block_root

    # Verify combined proposer signature
    pubkeys = [state.validators[proposer].pubkey for proposer in proposers]
    signing_roots = [
        compute_signing_root(header, get_domain(state, DOMAIN_SHARD_PROPOSAL, compute_epoch_at_slot(header.slot)))
        for header in headers
    ]
    assert optional_aggregate_verify(pubkeys, signing_roots, transition.proposer_signature_aggregate)
```

###### `execute_shard_transition`

```python
def apply_shard_transition_updates(state: BeaconState,
                                   transition: ShardTransition,
                                   candidate: ShardTransitionCandidate) -> None:
    """
    Applies the given ShardTransition to the appropriate ShardState. Also processes shard proposer rewards and fees.
    """
    shard = transition.shard
    admissible_slots = compute_admissible_slots(Slot(transition.start_slot - 1))[:len(transition.shard_data_roots)]

    # Shard proposer rewards and block size cost
    states_slots_lengths = zip(
        transition.shard_states,
        admissible_slots,
        transition.shard_block_lengths
    )
    for shard_state, slot, length in states_slots_lengths:
        proposer_index = get_shard_proposer_index(state, slot, shard)
        proposer_reward = (
            get_base_reward(state, proposer_index)
            * len(get_online_validator_indices(state))
            // get_active_shard_count(state)
        )
        increase_balance(state, proposer_index, proposer_reward)
        decrease_balance(state, proposer_index, shard_state.gasprice * length // TARGET_SHARD_BLOCK_SIZE)

    # Copy and save updated shard state
    shard_state = copy(transition.shard_states[len(transition.shard_states) - 1])
    shard_state.slot = compute_previous_slot(state.slot)
    state.shard_states[shard] = shard_state

    # Save attester and beacon proposer rewards
    is_current = compute_epoch_at_slot(candidate.data.slot) == get_current_epoch(state)
    flags = (state.current_epoch_reward_flags if is_current else state.previous_epoch_reward_flags)
    online_participants = get_online_transition_participants(state, candidate)
    for validator_index in online_participants:
        epoch = compute_epoch_at_slot(candidate.data.slot)
        shuffled_position = get_active_validator_indices(state, epoch).index(validator_index)
        flags[shuffled_position][FLAG_CROSSLINK] = True
    estimated_attester_reward = sum([get_base_reward(state, attester) for attester in online_participants])
    proposer_reward = Gwei(estimated_attester_reward // PROPOSER_REWARD_QUOTIENT)
    increase_balance(state, get_beacon_proposer_index(state), proposer_reward)
```

###### `process_shard_transition`

```python
def process_shard_transition(state: BeaconState, transition: ShardTransition) -> None:
    # TODO: only need to check it once when phase 1 starts
    assert state.slot > PHASE_1_FORK_SLOT
    # Do not attempt to transition the Genesis transition stub
    assert transition != ShardTransition()

    # Extract matching ShardTransitionCandidate
    all_candidates = state.current_shard_transition_candidates + state.previous_shard_transition_candidates
    latest_block_root = transition.shard_states[len(transition.shard_states) - 1].latest_block_root
    matching_candidates = [
        c for c in all_candidates
        if (c.data.transition_root, c.data.block_root, get_shard_from_transition_candidate(state, c), c.data.slot)
        == (hash_tree_root(transition), latest_block_root, transition.shard, transition.committee_slot)
    ]
    assert len(matching_candidates) == 1
    matching_candidate = matching_candidates[0]

    # Validate the shard transition
    validate_shard_transition(state, transition, matching_candidate)

    # Apply the transition updates
    apply_shard_transition_updates(state, transition, matching_candidate)
```

##### Verify ShardTransitions

###### `validate_shard_transitions`

```python
def validate_shard_transitions(state: BeaconState, shard_transitions: Sequence[ShardTransition]) -> None:
    # Validate shard transitions in sorted order
    assert shard_transitions == sorted(shard_transitions, key=lambda transition: transition.shard)

    # Validate shard transition uniqueness
    for shard in range(get_active_shard_count(state)):
        transitions_for_shard = [transition for transition in shard_transitions if transition.shard == shard]
        assert len(transitions_for_shard) <= 1
```

##### New default validator for deposits

```python
def get_validator_from_deposit(state: BeaconState, deposit: Deposit) -> Validator:
    amount = deposit.data.amount
    effective_balance = min(amount - amount % EFFECTIVE_BALANCE_INCREMENT, MAX_EFFECTIVE_BALANCE)
    next_custody_secret_to_reveal = get_custody_period_for_validator(
        ValidatorIndex(len(state.validators)),
        get_current_epoch(state),
    )

    return Validator(
        pubkey=deposit.data.pubkey,
        withdrawal_credentials=deposit.data.withdrawal_credentials,
        activation_eligibility_epoch=FAR_FUTURE_EPOCH,
        activation_epoch=FAR_FUTURE_EPOCH,
        exit_epoch=FAR_FUTURE_EPOCH,
        withdrawable_epoch=FAR_FUTURE_EPOCH,
        effective_balance=effective_balance,
        next_custody_secret_to_reveal=next_custody_secret_to_reveal,
        all_custody_secrets_revealed_epoch=FAR_FUTURE_EPOCH,
    )
```

#### Light client processing

```python
def process_light_client_aggregate(state: BeaconState, block_body: BeaconBlockBody) -> None:
    committee = get_light_client_committee(state, get_current_epoch(state))
    previous_slot = compute_previous_slot(state.slot)
    previous_block_root = get_block_root_at_slot(state, previous_slot)

    total_reward = Gwei(0)
    signer_pubkeys = []
    for bit_index, participant_index in enumerate(committee):
        if block_body.light_client_bits[bit_index]:
            signer_pubkeys.append(state.validators[participant_index].pubkey)
            if not state.validators[participant_index].slashed:
                increase_balance(state, participant_index, get_base_reward(state, participant_index))
                total_reward += get_base_reward(state, participant_index)

    increase_balance(state, get_beacon_proposer_index(state), Gwei(total_reward // PROPOSER_REWARD_QUOTIENT))

    signing_root = compute_signing_root(previous_block_root,
                                        get_domain(state, DOMAIN_LIGHT_CLIENT, compute_epoch_at_slot(previous_slot)))
    assert optional_fast_aggregate_verify(signer_pubkeys, signing_root, block_body.light_client_signature)
```

### Epoch transition

This epoch transition overrides the phase0 epoch transition:

```python
def process_epoch(state: BeaconState) -> None:
    process_justification_and_finalization(state)
    process_rewards_and_penalties(state)
    process_registry_updates(state)
    process_reveal_deadlines(state)
    process_challenge_deadlines(state)
    process_slashings(state)
    process_final_updates(state)
```

#### New justification and finalization processing

Note that the justification and finalization core logic is entire unchanged.
The changes to the following function from Phase 0 are related to the use of flags to track participation.

##### `process_justification_and_finalization`

```python
def process_justification_and_finalization(state: BeaconState) -> None:
    # Initial FFG checkpoint values have a `0x00` stub for `root`.
    # Skip FFG updates in the first two epochs to avoid corner cases that might result in modifying this stub.
    if get_current_epoch(state) <= GENESIS_EPOCH + 1:
        return

    previous_epoch = get_previous_epoch(state)
    current_epoch = get_current_epoch(state)
    old_previous_justified_checkpoint = state.previous_justified_checkpoint
    old_current_justified_checkpoint = state.current_justified_checkpoint

    # Process justifications
    state.previous_justified_checkpoint = state.current_justified_checkpoint
    state.justification_bits[1:] = state.justification_bits[:JUSTIFICATION_BITS_LENGTH - 1]
    state.justification_bits[0] = 0b0
    matching_target_attesting_indices = get_unslashed_participant_indices(state, FLAG_TARGET, get_previous_epoch(state))
    if get_total_balance(state, matching_target_attesting_indices) * 3 >= get_total_active_balance(state) * 2:
        state.current_justified_checkpoint = Checkpoint(epoch=previous_epoch,
                                                        root=get_block_root(state, previous_epoch))
        state.justification_bits[1] = 0b1
    matching_target_attesting_indices = get_unslashed_participant_indices(state, FLAG_TARGET, get_current_epoch(state))
    if get_total_balance(state, matching_target_attesting_indices) * 3 >= get_total_active_balance(state) * 2:
        state.current_justified_checkpoint = Checkpoint(epoch=current_epoch,
                                                        root=get_block_root(state, current_epoch))
        state.justification_bits[0] = 0b1

    # Process finalizations
    bits = state.justification_bits
    # The 2nd/3rd/4th most recent epochs are justified, the 2nd using the 4th as source
    if all(bits[1:4]) and old_previous_justified_checkpoint.epoch + 3 == current_epoch:
        state.finalized_checkpoint = old_previous_justified_checkpoint
    # The 2nd/3rd most recent epochs are justified, the 2nd using the 3rd as source
    if all(bits[1:3]) and old_previous_justified_checkpoint.epoch + 2 == current_epoch:
        state.finalized_checkpoint = old_previous_justified_checkpoint
    # The 1st/2nd/3rd most recent epochs are justified, the 1st using the 3rd as source
    if all(bits[0:3]) and old_current_justified_checkpoint.epoch + 2 == current_epoch:
        state.finalized_checkpoint = old_current_justified_checkpoint
    # The 1st/2nd most recent epochs are justified, the 1st using the 2nd as source
    if all(bits[0:2]) and old_current_justified_checkpoint.epoch + 1 == current_epoch:
        state.finalized_checkpoint = old_current_justified_checkpoint
```

#### New rewards and penalties processing

```python
def get_base_reward(state: BeaconState, index: ValidatorIndex) -> Gwei:
    """
    `get_base_reward` runs exactly as in Phase 0 but with the updated `PHASE1_BASE_REWARDS_PER_EPOCH`
    """
    total_balance = get_total_active_balance(state)
    effective_balance = state.validators[index].effective_balance
    return Gwei(effective_balance * BASE_REWARD_FACTOR // integer_squareroot(total_balance) // BASE_REWARDS_PER_EPOCH)
```

##### `get_unslashed_participant_indices`

```python
def get_unslashed_participant_indices(state: BeaconState, flag: uint8, epoch: Epoch) -> Set[ValidatorIndex]:
    assert epoch in [get_current_epoch(state), get_previous_epoch(state)]

    flags = state.current_epoch_reward_flags if epoch == get_current_epoch(state) else state.previous_epoch_reward_flags
    participant_indices = [
        index for i, index in enumerate(get_active_validator_indices(state, epoch))
        if flags[i][flag]
    ]
    return set(filter(lambda index: not state.validators[index].slashed, participant_indices))
```

##### `get_standard_flag_deltas`

```python
def get_standard_flag_deltas(state: BeaconState, flag: uint8) -> Tuple[Sequence[Gwei], Sequence[Gwei]]:
    rewards = [Gwei(0)] * len(state.validators)
    penalties = [Gwei(0)] * len(state.validators)
    unslashed_participant_indices = get_unslashed_participant_indices(state, flag, get_previous_epoch(state))

    increment = EFFECTIVE_BALANCE_INCREMENT  # Factored out from balance totals to avoid uint64 overflow
    total_participating_balance = get_total_balance(state, unslashed_participant_indices) // increment
    total_balance = get_total_active_balance(state) // increment
    for index in get_eligible_validator_indices(state):
        if index in unslashed_participant_indices:
            if is_in_inactivity_leak(state):
                # Since full base reward will be canceled out by inactivity penalty deltas,
                # optimal participation receives full base reward compensation here.
                rewards[index] += get_base_reward(state, index)
            else:
                rewards[index] += get_base_reward(state, index) * total_participating_balance // total_balance
        else:
            penalties[index] += get_base_reward(state, index)
    return rewards, penalties
```

##### `get_inclusion_delay_deltas`

```python
def get_inclusion_delay_deltas(state: BeaconState) -> Tuple[Sequence[Gwei], Sequence[Gwei]]:
    """
    Return proposer and inclusion delay micro-rewards/penalties for each validator.

    FLAG_VERY_TIMELY and FLAG_TIMELY each account for half of a base reward,
    resulting in the maximum of one base reward for timeliness.
    """
    very_timely_rewards, _ = get_standard_flag_deltas(state, FLAG_VERY_TIMELY)
    timely_rewards, _ = get_standard_flag_deltas(state, FLAG_TIMELY)
    rewards = []
    for very_timely_reward, timely_reward in zip(very_timely_rewards, timely_rewards):
        rewards.append((very_timely_reward + timely_reward) // 2)

    # No penalties associated with inclusion delay
    penalties = [Gwei(0) for _ in range(len(state.validators))]
    return rewards, penalties
```

##### `get_inactivity_penalty_deltas`

```python
def get_inactivity_penalty_deltas(state: BeaconState) -> Tuple[Sequence[Gwei], Sequence[Gwei]]:
    """
    Return inactivity reward/penalty deltas for each validator.
    Note: function exactly the same as Phase 0 other than the selection of `matching_target_attesting_indices`
    """
    penalties = [Gwei(0) for _ in range(len(state.validators))]
    if is_in_inactivity_leak(state):
        previous_epoch = get_previous_epoch(state)
        matching_target_attesting_indices = get_unslashed_participant_indices(state, FLAG_TARGET, previous_epoch)
        for index in get_eligible_validator_indices(state):
            # If validator is performing optimally this cancels all rewards for a neutral balance
            base_reward = get_base_reward(state, index)
            penalties[index] += Gwei(PHASE1_BASE_REWARDS_PER_EPOCH * base_reward)
            if index not in matching_target_attesting_indices:
                effective_balance = state.validators[index].effective_balance
                penalties[index] += Gwei(effective_balance * get_finality_delay(state) // INACTIVITY_PENALTY_QUOTIENT)

    # No rewards associated with inactivity penalties
    rewards = [Gwei(0) for _ in range(len(state.validators))]
    return rewards, penalties
```

##### `get_crosslink_deltas`

```python
def get_crosslink_deltas(state: BeaconState) -> Tuple[Sequence[Gwei], Sequence[Gwei]]:
    """
    Return attester micro-rewards/penalties for crosslink-vote for each validator.
    """
    return get_standard_flag_deltas(state, FLAG_CROSSLINK)
```

##### `process_rewards_and_penalties`

```python
def process_rewards_and_penalties(state: BeaconState) -> None:
    # No rewards are applied at the end of `GENESIS_EPOCH` because rewards are for work done in the previous epoch
    if get_current_epoch(state) == GENESIS_EPOCH:
        return

    rewards_and_penalties = [
        get_standard_flag_deltas(state, FLAG_SOURCE),
        get_standard_flag_deltas(state, FLAG_TARGET),
        get_standard_flag_deltas(state, FLAG_HEAD),
        get_standard_flag_deltas(state, FLAG_CROSSLINK),
        get_inclusion_delay_deltas(state),
        get_inactivity_penalty_deltas(state),
    ]
    for (rewards, penalties) in rewards_and_penalties:
        for index in range(len(state.validators)):
            increase_balance(state, ValidatorIndex(index), rewards[index])
            decrease_balance(state, ValidatorIndex(index), penalties[index])
```

#### Updated final updates

##### New participation record rotation

```python
def process_participation_record_updates(state: BeaconState) -> None:
    state.previous_shard_transition_candidates = state.current_shard_transition_candidates
    state.current_shard_transition_candidates = []

    state.previous_epoch_reward_flags = state.current_epoch_reward_flags
    state.current_epoch_reward_flags = List[Bitvector[8], MAX_ACTIVE_VALIDATORS](
        Bitvector[8]() for _ in get_active_validator_indices(state, Epoch(get_current_epoch(state) + 1))
    )
```

##### Start shard updates

```python
def process_start_shard_updates(state: BeaconState) -> None:
    state.current_epoch_start_shard = get_start_shard(state, Slot(state.slot + 1))
```

##### New final updates

```python
def process_final_updates(state: BeaconState) -> None:
    process_eth1_data_votes_updates(state)
    process_effective_balances_updates(state)
    process_slashings_updates(state)
    process_randao_mixes_updates(state)
    process_historical_roots_updates(state)
    process_custody_final_updates(state)
    process_online_tracking(state)
    process_light_client_committee_updates(state)
    process_participation_record_updates(state)
    process_start_shard_updates(state)
```

#### Custody game updates

`process_reveal_deadlines`, `process_challenge_deadlines` and `process_custody_final_updates` are defined in [the Custody Game spec](./custody-game.md), 

#### Online-tracking

```python
def process_online_tracking(state: BeaconState) -> None:
    # Slowly remove validators from the "online" set if they do not show up
    for index in range(len(state.validators)):
        if state.online_countdown[index] != 0:
            state.online_countdown[index] = state.online_countdown[index] - 1

    # Process pending attestations
    for i, index in enumerate(get_active_validator_indices(state, get_previous_epoch(state))):
        if state.previous_epoch_reward_flags[i][FLAG_SOURCE]:
            state.online_countdown[index] = ONLINE_PERIOD
    for i, index in enumerate(get_active_validator_indices(state, get_current_epoch(state))):
        if state.current_epoch_reward_flags[i][FLAG_SOURCE]:
            state.online_countdown[index] = ONLINE_PERIOD
```

#### Light client committee updates

```python
def process_light_client_committee_updates(state: BeaconState) -> None:
    """
    Update light client committees.
    """
    next_epoch = compute_epoch_at_slot(Slot(state.slot + 1))
    if next_epoch % LIGHT_CLIENT_COMMITTEE_PERIOD == 0:
        state.current_light_committee = state.next_light_committee
        new_committee = get_light_client_committee(state, next_epoch + LIGHT_CLIENT_COMMITTEE_PERIOD)
        state.next_light_committee = committee_to_compact_committee(state, new_committee)
```<|MERGE_RESOLUTION|>--- conflicted
+++ resolved
@@ -129,18 +129,11 @@
 
 | Name | Value |
 | - | - | 
-<<<<<<< HEAD
-| `MAX_SHARDS` | `2**10` (= 1024) |
-| `INITIAL_ACTIVE_SHARDS` | `2**6` (= 64) |
-| `LIGHT_CLIENT_COMMITTEE_SIZE` | `2**7` (= 128) |
-| `GASPRICE_ADJUSTMENT_COEFFICIENT` | `2**3` (= 8) | 
-| `MAX_ACTIVE_VALIDATORS` | `MAX_VALIDATORS_PER_COMMITTEE * SLOTS_PER_EPOCH * INITIAL_ACTIVE_SHARDS` (= 4,194,304) |
-=======
 | `MAX_SHARDS` | `uint64(2**10)` (= 1024) |
 | `INITIAL_ACTIVE_SHARDS` | `uint64(2**6)` (= 64) |
 | `LIGHT_CLIENT_COMMITTEE_SIZE` | `uint64(2**7)` (= 128) |
-| `GASPRICE_ADJUSTMENT_COEFFICIENT` | `uint64(2**3)` (= 8) | 
->>>>>>> 59cb56b5
+| `GASPRICE_ADJUSTMENT_COEFFICIENT` | `uint64(2**3)` (= 8) |
+| `MAX_ACTIVE_VALIDATORS` | `MAX_VALIDATORS_PER_COMMITTEE * SLOTS_PER_EPOCH * INITIAL_ACTIVE_SHARDS` (= 4,194,304) |
 
 ### Shard block configs
 
