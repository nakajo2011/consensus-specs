--- conflicted
+++ resolved
@@ -99,27 +99,24 @@
 
 | Name | Value | Unit | Duration |
 | - | - | - | - | 
-| `MAX_SHARDS` | `2**10` (= 1024) |
+| `MAX_SHARDS` | `2**10` (= 1024) | - | - |
 | `ONLINE_PERIOD` | `OnlineEpochs(2**3)` (= 8) | online epochs | ~51 min |
 | `LIGHT_CLIENT_COMMITTEE_SIZE` | `2**7` (= 128) |
 | `LIGHT_CLIENT_COMMITTEE_PERIOD` | `Epoch(2**8)` (= 256) | epochs | ~27 hours |
-| `MAX_SHARD_BLOCK_SIZE` | `2**20` (= 1,048,576) | |
-| `TARGET_SHARD_BLOCK_SIZE` | `2**18` (= 262,144) | |
-| `SHARD_BLOCK_OFFSETS` | `[1, 2, 3, 5, 8, 13, 21, 34, 55, 89, 144, 233]` | |
-| `MAX_SHARD_BLOCKS_PER_ATTESTATION` | `len(SHARD_BLOCK_OFFSETS)` | |
+| `MAX_SHARD_BLOCK_SIZE` | `2**20` (= 1,048,576) | bytes | - |
+| `TARGET_SHARD_BLOCK_SIZE` | `2**18` (= 262,144) | bytes | - |
+| `SHARD_BLOCK_OFFSETS` | `[1, 2, 3, 5, 8, 13, 21, 34, 55, 89, 144, 233]` | list of slot offsets | - |
+| `MAX_SHARD_BLOCKS_PER_ATTESTATION` | `len(SHARD_BLOCK_OFFSETS)` | - | - |
 | `MAX_GASPRICE` | `Gwei(2**14)` (= 16,384) | Gwei | |
 | `MIN_GASPRICE` | `Gwei(2**3)` (= 8) | Gwei | |
-| `GASPRICE_ADJUSTMENT_COEFFICIENT` | `2**3` (= 8) | |
-| `DOMAIN_SHARD_PROPOSAL` | `DomainType('0x80000000')` | |
-| `DOMAIN_SHARD_COMMITTEE` | `DomainType('0x81000000')` | |
-| `DOMAIN_LIGHT_CLIENT` | `DomainType('0x82000000')` | |
-<<<<<<< HEAD
-| `MAX_CUSTODY_CHUNK_CHALLENGE_RECORDS` | `2**20` (= 1,048,576) |
-| `BYTES_PER_CUSTODY_CHUNK` | `2**12` | bytes |
-| `CUSTODY_RESPONSE_DEPTH` | `ceillog2(MAX_SHARD_BLOCK_SIZE // BYTES_PER_CUSTODY_CHUNK) | - | - |
-=======
-| `NO_SIGNATURE` | `BLSSignature(b'\x00' * 96)` | |
->>>>>>> 82f9f3e1
+| `GASPRICE_ADJUSTMENT_COEFFICIENT` | `2**3` (= 8) | | |
+| `DOMAIN_SHARD_PROPOSAL` | `DomainType('0x80000000')` | | |
+| `DOMAIN_SHARD_COMMITTEE` | `DomainType('0x81000000')` | | |
+| `DOMAIN_LIGHT_CLIENT` | `DomainType('0x82000000')` | | |
+| `MAX_CUSTODY_CHUNK_CHALLENGE_RECORDS` | `2**20` (= 1,048,576) | | |
+| `BYTES_PER_CUSTODY_CHUNK` | `2**12` | bytes | |
+| `CUSTODY_RESPONSE_DEPTH` | `ceillog2(MAX_SHARD_BLOCK_SIZE // BYTES_PER_CUSTODY_CHUNK)` | - | - |
+| `NO_SIGNATURE` | `BLSSignature(b'\x00' * 96)` | | |
 
 ## Updated containers
 
