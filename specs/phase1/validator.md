# Ethereum 2.0 Phase 1 -- Honest Validator

**Notice**: This document is a work-in-progress for researchers and implementers. This is an accompanying document to [Ethereum 2.0 Phase 1](./), which describes the expected actions of a "validator" participating in the Ethereum 2.0 Phase 1 protocol.

## Table of contents

<!-- TOC -->
<!-- START doctoc generated TOC please keep comment here to allow auto update -->
<!-- DON'T EDIT THIS SECTION, INSTEAD RE-RUN doctoc TO UPDATE -->


- [Introduction](#introduction)
- [Prerequisites](#prerequisites)
- [Constants](#constants)
  - [Misc](#misc)
- [Becoming a validator](#becoming-a-validator)
- [Beacon chain validator assignments](#beacon-chain-validator-assignments)
  - [Lookahead](#lookahead)
- [Beacon chain responsibilities](#beacon-chain-responsibilities)
  - [Block proposal](#block-proposal)
    - [Preparing for a `BeaconBlock`](#preparing-for-a-beaconblock)
    - [Constructing the `BeaconBlockBody`](#constructing-the-beaconblockbody)
      - [Custody slashings](#custody-slashings)
      - [Custody key reveals](#custody-key-reveals)
      - [Early derived secret reveals](#early-derived-secret-reveals)
      - [Shard transitions](#shard-transitions)
      - [Light client fields](#light-client-fields)
    - [Packaging into a `SignedBeaconBlock`](#packaging-into-a-signedbeaconblock)
  - [Attesting](#attesting)
    - [`FullAttestationData`](#fullattestationdata)
    - [`FullAttestation`](#fullattestation)
    - [Timing](#timing)
    - [Attestation data](#attestation-data)
      - [Head shard root](#head-shard-root)
      - [Shard transition](#shard-transition)
    - [Construct attestation](#construct-attestation)
  - [Attestation Aggregation](#attestation-aggregation)
    - [Broadcast aggregate](#broadcast-aggregate)
      - [`AggregateAndProof`](#aggregateandproof)
      - [`SignedAggregateAndProof`](#signedaggregateandproof)
  - [Light client committee](#light-client-committee)
    - [Preparation](#preparation)
    - [Light clent vote](#light-clent-vote)
      - [Light client vote data](#light-client-vote-data)
        - [`LightClientVoteData`](#lightclientvotedata)
      - [Construct vote](#construct-vote)
        - [`LightClientVote`](#lightclientvote)
      - [Broadcast](#broadcast)
    - [Light client vote aggregation](#light-client-vote-aggregation)
    - [Aggregation selection](#aggregation-selection)
    - [Construct aggregate](#construct-aggregate)
    - [Broadcast aggregate](#broadcast-aggregate-1)
      - [`LightAggregateAndProof`](#lightaggregateandproof)
      - [`SignedLightAggregateAndProof`](#signedlightaggregateandproof)
- [How to avoid slashing](#how-to-avoid-slashing)
  - [Custody slashing](#custody-slashing)

<!-- END doctoc generated TOC please keep comment here to allow auto update -->
<!-- /TOC -->

## Introduction

This document represents the expected behavior of an "honest validator" with respect to Phase 1 of the Ethereum 2.0 protocol. This document does not distinguish between a "node" (i.e. the functionality of following and reading the beacon chain) and a "validator client" (i.e. the functionality of actively participating in consensus). The separation of concerns between these (potentially) two pieces of software is left as a design decision that is out of scope.

A validator is an entity that participates in the consensus of the Ethereum 2.0 protocol. This is an optional role for users in which they can post ETH as collateral and verify and attest to the validity of blocks to seek financial returns in exchange for building and securing the protocol. This is similar to proof-of-work networks in which miners provide collateral in the form of hardware/hash-power to seek returns in exchange for building and securing the protocol.

## Prerequisites

This document is an extension of the [Phase 0 -- Validator](../phase0/validator.md). All behaviors and definitions defined in the Phase 0 doc carry over unless explicitly noted or overridden.

All terminology, constants, functions, and protocol mechanics defined in the [Phase 1 -- The Beacon Chain](./beacon-chain.md) and [Phase 1 -- Custody Game](./custody-game.md) docs are requisite for this document and used throughout. Please see the Phase 1 docs before continuing and use as a reference throughout.

## Constants

See constants from [Phase 0 validator guide](../phase0/validator.md#constants).

### Misc

| Name | Value | Unit | Duration |
| - | - | :-: | :-: |
| `TARGET_LIGHT_CLIENT_AGGREGATORS_PER_SLOT` | `2**3` (= 8) | validators | |
| `LIGHT_CLIENT_PREPARATION_EPOCHS` | `2**2` (= 4) | epochs | |

## Becoming a validator

Becoming a validator in Phase 1 is unchanged from Phase 0. See the [Phase 0 validator guide](../phase0/validator.md#becoming-a-validator) for details.

## Beacon chain validator assignments

Beacon chain validator assignments to beacon committees and beacon block proposal are unchanged from Phase 0. See the [Phase 0 validator guide](../phase0/validator.md#validator-assignments) for details.

### Lookahead

Lookahead for beacon committee assignments operates in the same manner as Phase 0, but committee members must join a shard block pubsub topic in addition to the committee attestation topic.

Specifically _after_ finding stable peers of attestation subnets (see Phase 0) a validator should:
* Let `shard = compute_shard_from_committee_index(state, committee_index, slot)`
* Subscribe to the pubsub topic `shard_{shard}_block` (attestation subnet peers should have this topic available).

TODO: For now, the `state` we pass to `compute_shard_from_committee_index` is the current state without considering `len(state.shard_states)`, i.e., the result from `get_active_shard_count(state)` changes. We should fix it when we have shard count update logic.

## Beacon chain responsibilities

A validator has two primary responsibilities to the beacon chain: [proposing blocks](#block-proposal) and [creating attestations](#attesting). Proposals happen infrequently, whereas attestations should be created once per epoch.

These responsibilities are largely unchanged from Phase 0, but utilize the updated `SignedBeaconBlock`, `BeaconBlock`,  `BeaconBlockBody`, `Attestation`, and `AttestationData` definitions found in Phase 1. Below notes only the additional and modified behavior with respect to Phase 0.

Phase 1 adds light client committees and associated responsibilities, discussed [below](#light-client-committee).

### Block proposal

#### Preparing for a `BeaconBlock`

`slot`, `proposer_index`, `parent_root`, `state_root` fields are unchanged.

#### Constructing the `BeaconBlockBody`

`randao_reveal`, `eth1_data`, and `graffiti` are unchanged.

`proposer_slashings`, `deposits`, and `voluntary_exits` are unchanged.

`attester_slashings` and `attestations` operate exactly as in Phase 0, but with new definitations of `AttesterSlashing` and `Attestation`, along with modified validation conditions found in `process_attester_slashing` and `process_attestation`.

##### Custody slashings

Up to `MAX_CUSTODY_SLASHINGS`, [`CustodySlashing`](./custody-game.md#custodyslashing) objects can be included in the `block`. The custody slashings must satisfy the verification conditions found in [custody slashings processing](./custody-game.md#custody-slashings). The validator receives a small "whistleblower" reward for each custody slashing included (THIS IS NOT CURRENTLY THE CASE BUT PROBABLY SHOULD BE).

##### Custody key reveals

Up to `MAX_CUSTODY_KEY_REVEALS`, [`CustodyKeyReveal`](./custody-game.md#custodykeyreveal) objects can be included in the `block`. The custody key reveals must satisfy the verification conditions found in [custody key reveal processing](./custody-game.md#custody-key-reveals). The validator receives a small reward for each custody key reveal included.

##### Early derived secret reveals

Up to `MAX_EARLY_DERIVED_SECRET_REVEALS`, [`EarlyDerivedSecretReveal`](./custody-game.md#earlyderivedsecretreveal) objects can be included in the `block`. The early derived secret reveals must satisfy the verification conditions found in [early derived secret reveal processing](./custody-game.md#custody-key-reveals). The validator receives a small "whistleblower" reward for each early derived secrete reveal included.

##### Shard transitions

Exactly `MAX_SHARDS` [`ShardTransition`](./beacon-chain.md#shardtransition) objects are included in the block. Default each to an empty `ShardTransition()`. Then for each committee assigned to the slot with an associated `committee_index` and `shard`, set `shard_transitions[shard] = full_transitions[winning_root]` if the committee had enough weight to form a crosslink this slot.

Specifically:
* Call `shards, winning_roots = get_shard_winning_roots(state, block.body.attestations)`
* Let `full_transitions` be a dictionary mapping from the `shard_transition_root`s found in `attestations` to the corresponding full `ShardTransition`
* Then for each `shard` and `winning_root` in `zip(shards, winning_roots)` set `shard_transitions[shard] = full_transitions[winning_root]`

*Note*: The `state` passed into `get_shard_winning_roots` must be transitioned the slot of `block.slot` to run accurately due to the internal use of `get_online_validator_indices` and `is_on_time_attestation`.

```python
def get_shard_winning_roots(state: BeaconState,
                            attestations: Sequence[Attestation]) -> Tuple[Sequence[Shard], Sequence[Root]]:
    shards = []
    winning_roots = []
    online_indices = get_online_validator_indices(state)
<<<<<<< HEAD
    committee_count = get_committee_count_per_slot(state, get_current_epoch(state))
=======
    on_time_attestation_slot = compute_previous_slot(state.slot)
    committee_count = get_committee_count_at_slot(state, on_time_attestation_slot)
>>>>>>> 05453b78
    for committee_index in map(CommitteeIndex, range(committee_count)):
        shard = compute_shard_from_committee_index(state, committee_index, on_time_attestation_slot)
        # All attestations in the block for this committee/shard and are "on time"
        shard_attestations = [
            attestation for attestation in attestations
            if is_on_time_attestation(state, attestation) and attestation.data.index == committee_index
        ]
        committee = get_beacon_committee(state, on_time_attestation_slot, committee_index)

        # Loop over all shard transition roots, looking for a winning root
        shard_transition_roots = set([a.data.shard_transition_root for a in shard_attestations])
        for shard_transition_root in sorted(shard_transition_roots):
            transition_attestations = [
                a for a in shard_attestations
                if a.data.shard_transition_root == shard_transition_root
            ]
            transition_participants: Set[ValidatorIndex] = set()
            for attestation in transition_attestations:
                participants = get_attesting_indices(state, attestation.data, attestation.aggregation_bits)
                transition_participants = transition_participants.union(participants)

            enough_online_stake = (
                get_total_balance(state, online_indices.intersection(transition_participants)) * 3 >=
                get_total_balance(state, online_indices.intersection(committee)) * 2
            )
            if enough_online_stake:
                shards.append(shard)
                winning_roots.append(shard_transition_root)
                break

    return shards, winning_roots
```

##### Light client fields

First retrieve `best_aggregate` from `get_best_light_client_aggregate(block, aggregates)` where `aggregates` is a list of valid aggregated `LightClientVote`s for the previous slot.

Then:
* Set `light_client_bits = best_aggregate.aggregation_bits`
* Set `light_client_signature = best_aggregate.signature`

```python
def get_best_light_client_aggregate(block: BeaconBlock,
                                    aggregates: Sequence[LightClientVote]) -> LightClientVote:
    viable_aggregates = [
        aggregate for aggregate in aggregates
        if (
            aggregate.data.slot == compute_previous_slot(block.slot)
            and aggregate.data.beacon_block_root == block.parent_root
        )
    ]

    return max(
        viable_aggregates,
        # Ties broken by lexicographically by hash_tree_root
        key=lambda a: (len([i for i in a.aggregation_bits if i == 1]), hash_tree_root(a)),
        default=LightClientVote(),
    )
```

#### Packaging into a `SignedBeaconBlock`

Packaging into a `SignedBeaconBlock` is unchanged from Phase 0.

### Attesting

A validator is expected to create, sign, and broadcast an attestation during each epoch.

Assignments and the core of this duty are unchanged from Phase 0. There are a few additional fields related to the assigned shard chain.

The `Attestation` and `AttestationData` defined in the [Phase 1 Beacon Chain spec](./beacon-chain.md) utilizes `shard_transition_root: Root` rather than a full `ShardTransition`. For the purposes of the validator and p2p layer, a modified `FullAttestationData` and containing `FullAttestation` are used to send the accompanying `ShardTransition` in its entirety. Note that due to the properties of SSZ `hash_tree_root`, the root and signatures of `AttestationData` and `FullAttestationData` are equivalent.

#### `FullAttestationData`

```python
class FullAttestationData(Container):
    slot: Slot
    index: CommitteeIndex
    # LMD GHOST vote
    beacon_block_root: Root
    # FFG vote
    source: Checkpoint
    target: Checkpoint
    # Current-slot shard block root
    shard_head_root: Root
    # Full shard transition
    shard_transition: ShardTransition
```

#### `FullAttestation`

```python
class FullAttestation(Container):
    aggregation_bits: Bitlist[MAX_VALIDATORS_PER_COMMITTEE]
    data: FullAttestationData
    signature: BLSSignature
```

#### Timing

Note the timing of when to create/broadcast is altered from Phase 1.

A validator should create and broadcast the `attestation` to the associated attestation subnet when either (a) the validator has received a valid `BeaconBlock` from the expected beacon block proposer and a valid `ShardBlock` for the expected shard block proposer for the assigned `slot` or (b) one-half of the `slot` has transpired (`SECONDS_PER_SLOT / 2` seconds after the start of `slot`) -- whichever comes _first_.

#### Attestation data

`attestation_data` is constructed in the same manner as Phase 0 but uses `FullAttestationData` with the addition of two fields -- `shard_head_root` and `shard_transition`.

- Let `head_block` be the result of running the fork choice during the assigned slot.
- Let `head_state` be the state of `head_block` processed through any empty slots up to the assigned slot using `process_slots(state, slot)`.
- Let `shard_head_block` be the result of running the fork choice on the assigned shard chain during the assigned slot.
- Let `shard_blocks` be the shard blocks in the chain starting immediately _after_ the most recent crosslink (`head_state.shard_transitions[shard].latest_block_root`) up to the `shard_head_block` (i.e. the value of the shard fork choice store of `get_pending_shard_blocks(store, shard_store)`).

*Note*: We assume that the fork choice only follows branches with valid `offset_slots` with respect to the most recent beacon state shard transition for the queried shard.

##### Head shard root

Set `attestation_data.shard_head_root = hash_tree_root(shard_head_block)`.

##### Shard transition

Set `shard_transition` to the value returned by `get_shard_transition(head_state, shard, shard_blocks)`.

```python
def get_shard_transition_fields(
    beacon_state: BeaconState,
    shard: Shard,
    shard_blocks: Sequence[SignedShardBlock],
    validate_signature: bool=True,
) -> Tuple[Sequence[uint64], Sequence[Root], Sequence[ShardState]]:
    shard_states = []
    shard_data_roots = []
    shard_block_lengths = []

    shard_state = beacon_state.shard_states[shard]
    shard_block_slots = [shard_block.message.slot for shard_block in shard_blocks]
    offset_slots = compute_offset_slots(
        get_latest_slot_for_shard(beacon_state, shard),
        Slot(beacon_state.slot + 1),
    )
    for slot in offset_slots:
        if slot in shard_block_slots:
            shard_block = shard_blocks[shard_block_slots.index(slot)]
            shard_data_roots.append(hash_tree_root(shard_block.message.body))
        else:
            shard_block = SignedShardBlock(message=ShardBlock(slot=slot, shard=shard))
            shard_data_roots.append(Root())
        shard_state = get_post_shard_state(shard_state, shard_block.message)
        shard_states.append(shard_state)
        shard_block_lengths.append(len(shard_block.message.body))

    return shard_block_lengths, shard_data_roots, shard_states
```

```python
def get_shard_transition(beacon_state: BeaconState,
                         shard: Shard,
                         shard_blocks: Sequence[SignedShardBlock]) -> ShardTransition:
    offset_slots = compute_offset_slots(
        get_latest_slot_for_shard(beacon_state, shard),
        Slot(beacon_state.slot + 1),
    )
    shard_block_lengths, shard_data_roots, shard_states = (
        get_shard_transition_fields(beacon_state, shard, shard_blocks)
    )

    if len(shard_blocks) > 0:
        proposer_signatures = [shard_block.signature for shard_block in shard_blocks]
        proposer_signature_aggregate = bls.Aggregate(proposer_signatures)
    else:
        proposer_signature_aggregate = NO_SIGNATURE

    return ShardTransition(
        start_slot=offset_slots[0],
        shard_block_lengths=shard_block_lengths,
        shard_data_roots=shard_data_roots,
        shard_states=shard_states,
        proposer_signature_aggregate=proposer_signature_aggregate,
    )
```

#### Construct attestation

Next, the validator creates `attestation`, a `FullAttestation` as defined above.

`attestation.data`, `attestation.aggregation_bits`, and `attestation.signature` are unchanged from Phase 0. But safety/validity in signing the message is premised upon calculation of the "custody bit" [TODO].

### Attestation Aggregation

Some validators are selected to locally aggregate attestations with a similar `attestation_data` to their constructed `attestation` for the assigned `slot`.

Aggregation selection and the core of this duty are largely unchanged from Phase 0. Any additional components or changes are noted.

#### Broadcast aggregate

Note the timing of when to broadcast aggregates is altered in Phase 1+.

If the validator is selected to aggregate (`is_aggregator`), then they broadcast their best aggregate as a `SignedAggregateAndProof` to the global aggregate channel (`beacon_aggregate_and_proof`) three-fourths of the way through the `slot`-that is, `SECONDS_PER_SLOT * 3 / 4` seconds after the start of `slot`.

##### `AggregateAndProof`

`AggregateAndProof` is unchanged other than the contained `Attestation`.

```python
class AggregateAndProof(Container):
    aggregator_index: ValidatorIndex
    aggregate: Attestation
    selection_proof: BLSSignature
```

##### `SignedAggregateAndProof`

`AggregateAndProof` is unchanged other than the contained `AggregateAndProof`.

```python
class SignedAggregateAndProof(Container):
    message: AggregateAndProof
    signature: BLSSignature
```

### Light client committee

In addition to the core beacon chain responsibilities, Phase 1 adds an additional role -- the Light Client Committee -- to aid in light client functionality.

Validators serve on the light client committee for `LIGHT_CLIENT_COMMITTEE_PERIOD` epochs and the assignment to be on a committee is known `LIGHT_CLIENT_COMMITTEE_PERIOD` epochs in advance.

#### Preparation

When `get_current_epoch(state) % LIGHT_CLIENT_COMMITTEE_PERIOD == LIGHT_CLIENT_COMMITTEE_PERIOD - LIGHT_CLIENT_PREPARATION_EPOCHS` each validator must check if they are in the next period light client committee by calling `is_in_next_light_client_committee()`.

If the validator is in the next light client committee, they must join the `light_client_votes` pubsub topic to begin duties at the start of the next period.

```python
def is_in_next_light_client_committee(state: BeaconState, index: ValidatorIndex) -> bool:
    next_committee = get_light_client_committee(state, get_current_epoch(state) + LIGHT_CLIENT_COMMITTEE_PERIOD)
    return index in next_committee
```

#### Light clent vote

During a period of epochs that the validator is a part of the light client committee (`validator_index in get_light_client_committee(state, epoch)`), the validator creates and broadcasts a `LightClientVote` at each slot.

A validator should create and broadcast the `light_client_vote` to the `light_client_votes` pubsub topic when either (a) the validator has received a valid block from the expected block proposer for the current `slot` or (b) two-thirds of the `slot` have transpired (`SECONDS_PER_SLOT / 3` seconds after the start of `slot`) -- whichever comes _first_.

- Let `light_client_committee = get_light_client_committee(state, compute_epoch_at_slot(slot))`

##### Light client vote data

First the validator constructs `light_client_vote_data`, a [`LightClientVoteData`](#lightclientvotedata) object.

* Let `head_block` be the result of running the fork choice during the assigned slot.
* Set `light_client_vote.slot = slot`.
* Set `light_client_vote.beacon_block_root = hash_tree_root(head_block)`.

###### `LightClientVoteData`

```python
class LightClientVoteData(Container):
    slot: Slot
    beacon_block_root: Root
```

##### Construct vote

Then the validator constructs `light_client_vote`, a [`LightClientVote`](#lightclientvote) object.

* Set `light_client_vote.data = light_client_vote_data`.
* Set `light_client_vote.aggregation_bits` to be a `Bitvector[LIGHT_CLIENT_COMMITTEE_SIZE]`, where the bit of the index of the validator in the `light_client_committee` is set to `0b1` and all other bits are are set to `0b0`.
* Set `light_client_vote.signature = vote_signature` where `vote_signature` is obtained from:

```python
def get_light_client_vote_signature(state: BeaconState,
                                    light_client_vote_data: LightClientVoteData,
                                    privkey: int) -> BLSSignature:
    domain = get_domain(state, DOMAIN_LIGHT_CLIENT, compute_epoch_at_slot(light_client_vote_data.slot))
    signing_root = compute_signing_root(light_client_vote_data, domain)
    return bls.Sign(privkey, signing_root)
```

###### `LightClientVote`

```python
class LightClientVote(Container):
    data: LightClientVoteData
    aggregation_bits: Bitvector[LIGHT_CLIENT_COMMITTEE_SIZE]
    signature: BLSSignature
```

##### Broadcast

Finally, the validator broadcasts `light_client_vote` to the `light_client_votes` pubsub topic.

#### Light client vote aggregation

Some validators in the light client committee are selected to locally aggregate light client votes with a similar `light_client_vote_data` to their constructed `light_client_vote` for the assigned `slot`.

#### Aggregation selection

A validator is selected to aggregate based upon the return value of `is_light_client_aggregator()`.

```python
def get_light_client_slot_signature(state: BeaconState, slot: Slot, privkey: int) -> BLSSignature:
    domain = get_domain(state, DOMAIN_LIGHT_SELECTION_PROOF, compute_epoch_at_slot(slot))
    signing_root = compute_signing_root(slot, domain)
    return bls.Sign(privkey, signing_root)
```

```python
def is_light_client_aggregator(state: BeaconState, slot: Slot, slot_signature: BLSSignature) -> bool:
    committee = get_light_client_committee(state, compute_epoch_at_slot(slot))
    modulo = max(1, len(committee) // TARGET_LIGHT_CLIENT_AGGREGATORS_PER_SLOT)
    return bytes_to_int(hash(slot_signature)[0:8]) % modulo == 0
```

#### Construct aggregate

If the validator is selected to aggregate (`is_light_client_aggregator()`), they construct an aggregate light client vote via the following.

Collect `light_client_votes` seen via gossip during the `slot` that have an equivalent `light_client_vote_data` to that constructed by the validator, and create a `aggregate_light_client_vote: LightClientVote` with the following fields.

* Set `aggregate_light_client_vote.data = light_client_vote_data` where `light_client_vote_data` is the `LightClientVoteData` object that is the same for each individual light client vote being aggregated.
* Set `aggregate_light_client_vote.aggregation_bits` to be a `Bitvector[LIGHT_CLIENT_COMMITTEE_SIZE]`, where each bit set from each individual light client vote is set to `0b1`.
* Set `aggregate_light_client_vote.signature = aggregate_light_client_signature` where `aggregate_light_client_signature` is obtained from `get_aggregate_light_client_signature`.

```python
def get_aggregate_light_client_signature(light_client_votes: Sequence[LightClientVote]) -> BLSSignature:
    signatures = [light_client_vote.signature for light_client_vote in light_client_votes]
    return bls.Aggregate(signatures)
```

#### Broadcast aggregate

If the validator is selected to aggregate (`is_light_client_aggregator`), then they broadcast their best aggregate light client vote as a `SignedLightAggregateAndProof` to the global aggregate light client vote channel (`aggregate_light_client_votes`) two-thirds of the way through the `slot`-that is, `SECONDS_PER_SLOT * 2 / 3` seconds after the start of `slot`.

Selection proofs are provided in `LightAggregateAndProof` to prove to the gossip channel that the validator has been selected as an aggregator.

`LightAggregateAndProof` messages are signed by the aggregator and broadcast inside of `SignedLightAggregateAndProof` objects to prevent a class of DoS attacks and message forgeries.

First, `light_aggregate_and_proof = get_light_aggregate_and_proof(state, validator_index, aggregate_light_client_vote, privkey)` is constructed.

```python
def get_light_aggregate_and_proof(state: BeaconState,
                                  aggregator_index: ValidatorIndex,
                                  aggregate: LightClientVote,
                                  privkey: int) -> LightAggregateAndProof:
    return LightAggregateAndProof(
        aggregator_index=aggregator_index,
        aggregate=aggregate,
        selection_proof=get_light_client_slot_signature(state, aggregate.data.slot, privkey),
    )
```

Then `signed_light_aggregate_and_proof = SignedLightAggregateAndProof(message=light_aggregate_and_proof, signature=signature)` is constructed and broadast. Where `signature` is obtained from:

```python
def get_light_aggregate_and_proof_signature(state: BeaconState,
                                            aggregate_and_proof: LightAggregateAndProof,
                                            privkey: int) -> BLSSignature:
    aggregate = aggregate_and_proof.aggregate
    domain = get_domain(state, DOMAIN_LIGHT_AGGREGATE_AND_PROOF, compute_epoch_at_slot(aggregate.data.slot))
    signing_root = compute_signing_root(aggregate_and_proof, domain)
    return bls.Sign(privkey, signing_root)
```

##### `LightAggregateAndProof`

```python
class LightAggregateAndProof(Container):
    aggregator_index: ValidatorIndex
    aggregate: LightClientVote
    selection_proof: BLSSignature
```

##### `SignedLightAggregateAndProof`

```python
class SignedLightAggregateAndProof(Container):
    message: LightAggregateAndProof
    signature: BLSSignature
```

## How to avoid slashing

Proposer and Attester slashings described in Phase 0 remain in place with the
  addition of the following.

### Custody slashing

To avoid custody slashings, the attester must never sign any shard transition for which the custody bit is one. The custody bit is computed using the custody secret:

```python
def get_custody_secret(state: BeaconState,
                       validator_index: ValidatorIndex,
                       privkey: int,
                       epoch: Epoch=None) -> BLSSignature:
    if epoch is None:
        epoch = get_current_epoch(state)
    period = get_custody_period_for_validator(validator_index, epoch)
    epoch_to_sign = get_randao_epoch_for_custody_period(period, validator_index)
    domain = get_domain(state, DOMAIN_RANDAO, epoch_to_sign)
    signing_root = compute_signing_root(Epoch(epoch_to_sign), domain)
    return bls.Sign(privkey, signing_root)
```

Note that the valid custody secret is always the one for the **attestation target epoch**, not to be confused with the epoch in which the shard block was generated. While they are the same most of the time, getting this wrong at custody epoch boundaries would result in a custody slashing.<|MERGE_RESOLUTION|>--- conflicted
+++ resolved
@@ -150,12 +150,8 @@
     shards = []
     winning_roots = []
     online_indices = get_online_validator_indices(state)
-<<<<<<< HEAD
-    committee_count = get_committee_count_per_slot(state, get_current_epoch(state))
-=======
     on_time_attestation_slot = compute_previous_slot(state.slot)
-    committee_count = get_committee_count_at_slot(state, on_time_attestation_slot)
->>>>>>> 05453b78
+    committee_count = get_committee_count_per_slot(state, compute_epoch_at_slot(on_time_attestation_slot))
     for committee_index in map(CommitteeIndex, range(committee_count)):
         shard = compute_shard_from_committee_index(state, committee_index, on_time_attestation_slot)
         # All attestations in the block for this committee/shard and are "on time"
